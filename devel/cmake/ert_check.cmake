check_function_exists( fseeko HAVE_FSEEKO )
if (HAVE_HFSEEKO)
   add_definitions( -DHAVE_FSEEKO )                       
endif()

check_function_exists( regexec HAVE_REGEXP )
if (HAVE_REGEXP)
  add_definitions( -DHAVE_REGEXP )
endif()

check_function_exists( realpath HAVE_REALPATH )
if (HAVE_REALPATH)
  add_definitions( -DHAVE_REALPATH )
endif()

check_function_exists( fork HAVE_FORK )
if (HAVE_FORK)
  add_definitions( -DHAVE_FORK )
endif()

check_function_exists( round HAVE_ROUND )
if (HAVE_ROUND)
  add_definitions( -DHAVE_ROUND )
endif()

check_function_exists( ftruncate HAVE_FTRUNCATE )
if (HAVE_FTRUNCATE)
  add_definitions( -DHAVE_FTRUNCATE )
endif()

check_function_exists( readlinkat HAVE_READLINKAT )
if (HAVE_READLINKAT)
   add_definitions( -DHAVE_READLINKAT )
endif()

check_function_exists( symlink HAVE_SYMLINK )
if (HAVE_SYMLINK)
  add_definitions( -DHAVE_SYMLINK )
endif()

check_function_exists( getuid HAVE_GETUID )
if (HAVE_GETUID)
  add_definitions( -DHAVE_GETUID )
endif()

check_function_exists( localtime_r HAVE_LOCALTIME_R )
if (HAVE_LOCALTIME_R)
  add_definitions( -DHAVE_LOCALTIME_R )
endif()

check_function_exists( lockf HAVE_LOCKF )
if (HAVE_LOCKF)
  add_definitions( -DHAVE_LOCKF )
endif()


check_function_exists( glob HAVE_GLOB )
if (HAVE_GLOB)
  add_definitions( -DHAVE_GLOB )
endif()

check_function_exists( fnmatch HAVE_FNMATCH )
if (HAVE_FNMATCH)
  add_definitions( -DHAVE_FNMATCH )
endif()

check_function_exists( fsync HAVE_FSYNC )
if (HAVE_FSYNC)
  add_definitions( -DHAVE_FSYNC )
endif()

check_function_exists( setenv HAVE_SETENV )
if (HAVE_SETENV)
  add_definitions( -DPOSIX_SETENV )
endif()

check_function_exists( opendir HAVE_OPENDIR )
if (HAVE_OPENDIR)
  add_definitions( -DHAVE_OPENDIR )
endif()

check_function_exists( getpwuid HAVE_GETPWUID )
if (HAVE_GETPWUID)
  add_definitions( -DHAVE_GETPWUID )
endif()

# The usleep() check uses the symbol HAVE__USLEEP with double
# underscore to avoid conflict with plplot which defines the
# HAVE_USLEEP symbol.
check_function_exists( usleep HAVE__USLEEP )
if (HAVE_OPENDIR)
  add_definitions( -DHAVE__USLEEP )
endif()

# Checking based on compiling. Some of the code generates warnings, so we just cut down to bare-bone compiler flags.

set( CMAKE_C_FLAGS_main ${CMAKE_C_FLAGS} )
set( CMAKE_CXX_FLAGS_main ${CMAKE_CXX_FLAGS} )

if (NOT ERT_WINDOWS)
  set( CMAKE_C_FLAGS "-std=gnu99" )
  set( CMAKE_CXX_FLAGS "")
endif()

try_compile( HAVE_ISFINITE ${CMAKE_BINARY_DIR} ${PROJECT_SOURCE_DIR}/cmake/Tests/test_isfinite.c )
if (HAVE_ISFINITE)
  add_definitions( -DHAVE_ISFINITE )
endif()

try_compile( MKDIR_POSIX ${CMAKE_BINARY_DIR} ${PROJECT_SOURCE_DIR}/cmake/Tests/test_mkdir.c )
if (MKDIR_POSIX)
  add_definitions( -DMKDIR_POSIX )
endif()

try_compile( HAVE_PID_T ${CMAKE_BINARY_DIR} ${PROJECT_SOURCE_DIR}/cmake/Tests/test_pid_t.c )
if (HAVE_PID_T)
  add_definitions( -DHAVE_PID_T )
endif()

try_compile( HAVE_VA_COPY ${CMAKE_BINARY_DIR} ${PROJECT_SOURCE_DIR}/cmake/Tests/test_va_copy.c )
if (HAVE_VA_COPY)
   add_definitions( -DHAVE_VA_COPY )
endif()


try_compile( ISREG_POSIX ${CMAKE_BINARY_DIR} ${PROJECT_SOURCE_DIR}/cmake/Tests/test_isreg.c )
if (ISREG_POSIX)
  add_definitions( -DHAVE_ISREG )
endif()

<<<<<<< HEAD
=======
set( CMAKE_C_FLAGS ${CMAKE_C_FLAGS_main} )
set( CMAKE_CXX_FLAGS ${CMAKE_CXX_FLAGS_main} )
>>>>>>> b57e2585
<|MERGE_RESOLUTION|>--- conflicted
+++ resolved
@@ -128,8 +128,5 @@
   add_definitions( -DHAVE_ISREG )
 endif()
 
-<<<<<<< HEAD
-=======
 set( CMAKE_C_FLAGS ${CMAKE_C_FLAGS_main} )
 set( CMAKE_CXX_FLAGS ${CMAKE_CXX_FLAGS_main} )
->>>>>>> b57e2585
