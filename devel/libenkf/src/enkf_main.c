/*
   Copyright (C) 2011  Statoil ASA, Norway. 
   The file 'enkf_main.c' is part of ERT - Ensemble based Reservoir Tool. 
    
   ERT is free software: you can redistribute it and/or modify 
   it under the terms of the GNU General Public License as published by 
   the Free Software Foundation, either version 3 of the License, or 
   (at your option) any later version. 
   
   ERT is distributed in the hope that it will be useful, but WITHOUT ANY 
   WARRANTY; without even the implied warranty of MERCHANTABILITY or 
   FITNESS FOR A PARTICULAR PURPOSE.   
    
   See the GNU General Public License at <http://www.gnu.org/licenses/gpl.html> 
   for more details. 
*/



#include <errno.h>
#include <string.h>
#include <stdlib.h>
#include <stdio.h>
#include <signal.h>
#include <stdbool.h>
#include <pthread.h>
#include <dirent.h>
#include <pwd.h>
#include <unistd.h>
#include <sys/types.h>

#define HAVE_THREAD_POOL 1
#include <matrix.h>

#include <subst_list.h>
#include <rng.h>
#include <subst_func.h>
#include <int_vector.h>
#include <bool_vector.h>
#include <util.h>
#include <hash.h>
#include <path_fmt.h>
#include <thread_pool.h>
#include <arg_pack.h>
#include <msg.h>
#include <stringlist.h>
#include <set.h>
#include <log.h>
#include <node_ctype.h>

#include <config.h>

#include <ecl_util.h>
#include <ecl_io_config.h>

#include <enkf_types.h>
#include <enkf_config_node.h>
#include <ecl_config.h>

#include <job_queue.h>
#include <local_driver.h>
#include <rsh_driver.h>
#include <lsf_driver.h>
#include <forward_model.h>
#include <queue_driver.h>

#include <history.h>
#include <sched_file.h>

#include <enkf_sched.h>
#include <obs_data.h>
#include <meas_data.h>
#include <enkf_state.h>
#include <enkf_obs.h>
#include <enkf_fs.h>
#include <enkf_main.h>
#include <enkf_serialize.h>

#include <analysis_module.h>
#include <analysis_table.h>
#include <enkf_linalg.h>

#include <plot_config.h>
#include <ensemble_config.h>
#include <model_config.h>
#include <qc_config.h>
#include <site_config.h>
#include <active_config.h>
#include <enkf_analysis.h>
#include <local_ministep.h>
#include <local_updatestep.h>
#include <local_config.h>
#include <local_dataset.h>
#include <misfit_ensemble.h>
#include <ert_template.h>
#include <rng_config.h>
#include <enkf_plot_data.h>
#include <ert_report_list.h>
#include <ranking_table.h>
#include "enkf_defaults.h"
#include "config_keys.h"

/**/

/**
   This object should contain **everything** needed to run a enkf
   simulation. A way to wrap up all available information/state and
   pass it around. An attempt has been made to collect various pieces
   of related information together in a couple of objects
   (model_config, ecl_config, site_config and ensemble_config). When
   it comes to these holding objects the following should be observed:

    1. It not always obvious where a piece of information should be
       stored, i.e. the grid is a property of the model, however it is
       an eclipse grid, and hence also belongs to eclipse
       configuration?? [In this case ecl_config wins out.]

    2. The information stored in these objects is typically passed on
       to the enkf_state object, where it is used.

    3. At enkf_state level it is not really consequent - in some cases
       the enkf_state object takes a scalar copy (i.e. keep_runpath),
       and in other cases only a pointer down to the underlying
       enkf_main object is taken. In the former case it is no way to
       change global behaviour by modifying the enkf_main objects.

       In the enkf_state object the fields of the member_config,
       ecl_config, site_config and ensemble_config objects are mixed
       and matched into other small holding objects defined in
       enkf_state.c.

*/

#define ENKF_MAIN_ID              8301

struct enkf_main_struct {
  UTIL_TYPE_ID_DECLARATION;
  char                 * current_fs_case;
  enkf_fs_type         * dbase;              /* The internalized information. */
  ensemble_config_type * ensemble_config;    /* The config objects for the various enkf nodes.*/
  qc_config_type       * qc_config;
  model_config_type    * model_config;
  ecl_config_type      * ecl_config;
  site_config_type     * site_config;
  analysis_config_type * analysis_config;
  local_config_type    * local_config;       /* Holding all the information about local analysis. */
  ert_templates_type   * templates;          /* Run time templates */
  log_type             * logh;               /* Handle to an open log file. */
  plot_config_type     * plot_config;        /* Information about plotting. */
  rng_config_type      * rng_config;
  rng_type             * rng;
  ert_report_list_type * report_list;
  ranking_table_type   * ranking_table;

  /*---------------------------*/            /* Variables related to substitution. */
  subst_func_pool_type * subst_func_pool;
  subst_list_type      * subst_list;         /* A parent subst_list instance - common to all ensemble members. */
  /*-------------------------*/
  
  int_vector_type      * keep_runpath;       /* HACK: This is only used in the initialization period - afterwards the data is held by the enkf_state object. */
  bool                   pre_clear_runpath;  /* HACK: This is only used in the initialization period - afterwards the data is held by the enkf_state object. */

  char                 * site_config_file;
  char                 * user_config_file;   
  char                 * rft_config_file;       /* File giving the configuration to the RFTwells*/  
  enkf_obs_type        * obs;
  enkf_state_type     ** ensemble;         /* The ensemble ... */
  int                    ens_size;         /* The size of the ensemble */  
  bool                   verbose;
};




/*****************************************************************/

void enkf_main_init_internalization( enkf_main_type *  , run_mode_type  );




/*****************************************************************/

UTIL_SAFE_CAST_FUNCTION(enkf_main , ENKF_MAIN_ID)

analysis_config_type * enkf_main_get_analysis_config(const enkf_main_type * enkf_main) {
  return enkf_main->analysis_config;
}

bool enkf_main_get_pre_clear_runpath( const enkf_main_type * enkf_main ) {
  return enkf_state_get_pre_clear_runpath( enkf_main->ensemble[0] );
}

void enkf_main_set_pre_clear_runpath( enkf_main_type * enkf_main , bool pre_clear_runpath) {
  const int ens_size = enkf_main_get_ensemble_size( enkf_main );
  int iens;
  for (iens = 0; iens < ens_size; iens++)
    enkf_state_set_pre_clear_runpath( enkf_main->ensemble[iens] , pre_clear_runpath );
}


void enkf_main_set_eclbase( enkf_main_type * enkf_main , const char * eclbase_fmt) {
  ecl_config_set_eclbase( enkf_main->ecl_config , eclbase_fmt);
  for (int iens = 0; iens < enkf_main->ens_size; iens++) 
    enkf_state_update_eclbase( enkf_main->ensemble[iens] );
}

void enkf_main_init_jobname( enkf_main_type * enkf_main) {
  for (int iens = 0; iens < enkf_main->ens_size; iens++) 
    enkf_state_update_jobname( enkf_main->ensemble[iens] );
}


void enkf_main_set_jobname( enkf_main_type * enkf_main , const char * jobname_fmt) {
  model_config_set_jobname_fmt( enkf_main->model_config , jobname_fmt );
  enkf_main_init_jobname( enkf_main );
}



void enkf_main_set_refcase( enkf_main_type * enkf_main , const char * refcase_path) {
  ecl_config_load_refcase( enkf_main->ecl_config , refcase_path );
  model_config_set_refcase( enkf_main->model_config , ecl_config_get_refcase( enkf_main->ecl_config ));
  ensemble_config_set_refcase( enkf_main->ensemble_config , ecl_config_get_refcase( enkf_main->ecl_config ));
}


void enkf_main_set_user_config_file( enkf_main_type * enkf_main , const char * user_config_file ) {
  enkf_main->user_config_file = util_realloc_string_copy( enkf_main->user_config_file , user_config_file );
}

void enkf_main_set_rft_config_file( enkf_main_type * enkf_main , const char * rft_config_file ) {
  enkf_main->rft_config_file = util_realloc_string_copy( enkf_main->rft_config_file , rft_config_file );
} 

void enkf_main_set_site_config_file( enkf_main_type * enkf_main , const char * site_config_file ) {
  enkf_main->site_config_file = util_realloc_string_copy( enkf_main->site_config_file , site_config_file );
}

const char * enkf_main_get_user_config_file( const enkf_main_type * enkf_main ) {
  return enkf_main->user_config_file;
}

const char * enkf_main_get_site_config_file( const enkf_main_type * enkf_main ) {
  return enkf_main->site_config_file;
}

const char * enkf_main_get_rft_config_file( const enkf_main_type * enkf_main ) {
  return enkf_main->rft_config_file;
}

ensemble_config_type * enkf_main_get_ensemble_config(const enkf_main_type * enkf_main) {
  return enkf_main->ensemble_config;
}

site_config_type * enkf_main_get_site_config( const enkf_main_type * enkf_main ) {
  return enkf_main->site_config;
}


subst_list_type * enkf_main_get_data_kw( const enkf_main_type * enkf_main ) {
  return enkf_main->subst_list;
}


local_config_type * enkf_main_get_local_config( const enkf_main_type * enkf_main ) {
  return enkf_main->local_config;
}

model_config_type * enkf_main_get_model_config( const enkf_main_type * enkf_main ) {
  return enkf_main->model_config;
}

log_type * enkf_main_get_logh( const enkf_main_type * enkf_main ) {
  return enkf_main->logh;
}

plot_config_type * enkf_main_get_plot_config( const enkf_main_type * enkf_main ) {
  return enkf_main->plot_config;
}

ranking_table_type * enkf_main_get_ranking_table( const enkf_main_type * enkf_main ) {
  return enkf_main->ranking_table;
}

ecl_config_type *enkf_main_get_ecl_config(const enkf_main_type * enkf_main) {
        return enkf_main->ecl_config;
}

int enkf_main_get_history_length( const enkf_main_type * enkf_main) {
  return model_config_get_last_history_restart( enkf_main->model_config);
}

bool enkf_main_has_prediction( const enkf_main_type * enkf_main ) {
  return model_config_has_prediction( enkf_main->model_config );
}



enkf_obs_type * enkf_main_get_obs(const enkf_main_type * enkf_main) {
  return enkf_main->obs;
}

bool enkf_main_have_obs( const enkf_main_type * enkf_main ) {
  return enkf_obs_have_obs( enkf_main->obs );
}


/**
   Will do a forced reload of the observtaions; if the user has edited
   the content of the observation file while the ERT instance is
   running.
*/

void enkf_main_reload_obs( enkf_main_type * enkf_main) {
  enkf_obs_reload(enkf_main->obs , 
                  ecl_config_get_grid( enkf_main->ecl_config ),
                  ecl_config_get_refcase( enkf_main->ecl_config ) , 
                  enkf_main->ensemble_config );
}


/**
   Will not reload the observations if the input config file
   @obs_config_file is equal to the currently set config_file. If you
   want to force a reload of the observations use the function
   enkf_main_reload_obs().
*/

void enkf_main_load_obs( enkf_main_type * enkf_main , const char * obs_config_file ) {
  if (!util_string_equal( obs_config_file , enkf_obs_get_config_file( enkf_main->obs ))) {
    enkf_obs_load(enkf_main->obs , 
                  obs_config_file , 
                  ecl_config_get_grid( enkf_main->ecl_config ),
                  ecl_config_get_refcase( enkf_main->ecl_config ) , 
                  enkf_main->ensemble_config );
  }
}


/**
   This function should be called when a new data_file has been set.
*/

static void enkf_main_update_num_cpu( enkf_main_type * enkf_main ) {
  /**
     This is how the number of CPU's are passed on to the forward models:
  */
  {
    char * num_cpu_key     = enkf_util_alloc_tagged_string( "NUM_CPU" );
    char * num_cpu_string  = util_alloc_sprintf( "%d" , ecl_config_get_num_cpu( enkf_main->ecl_config ));
    
    subst_list_append_owned_ref( enkf_main->subst_list , num_cpu_key , num_cpu_string , NULL );
    free( num_cpu_key );
  }
}


void enkf_main_set_data_file( enkf_main_type * enkf_main , const char * data_file ) {
  ecl_config_set_data_file( enkf_main->ecl_config , data_file );
  enkf_main_update_num_cpu( enkf_main );
}






static void enkf_main_free_ensemble( enkf_main_type * enkf_main ) {
  if (enkf_main->ensemble != NULL) {
    const int ens_size = enkf_main->ens_size;
    int i;
    for (i=0; i < ens_size; i++)
      enkf_state_free( enkf_main->ensemble[i] );
    free(enkf_main->ensemble);
    enkf_main->ensemble = NULL;
  }
}


void enkf_main_free(enkf_main_type * enkf_main) {
  rng_free( enkf_main->rng );
  rng_config_free( enkf_main->rng_config );
  enkf_obs_free(enkf_main->obs);
  ranking_table_free( enkf_main->ranking_table );
  enkf_main_free_ensemble( enkf_main );
  if (enkf_main->dbase != NULL) enkf_fs_close( enkf_main->dbase );
  util_safe_free( enkf_main->current_fs_case );

  log_add_message( enkf_main->logh , false , NULL , "Exiting ert application normally - all is fine(?)" , false);
  log_close( enkf_main->logh );
  analysis_config_free(enkf_main->analysis_config);
  ecl_config_free(enkf_main->ecl_config);
  model_config_free( enkf_main->model_config);
  qc_config_free( enkf_main->qc_config );
  site_config_free( enkf_main->site_config);
  ensemble_config_free( enkf_main->ensemble_config );
  
  if (enkf_main->local_config != NULL)
    local_config_free( enkf_main->local_config );


  int_vector_free( enkf_main->keep_runpath );
  plot_config_free( enkf_main->plot_config );
  ert_templates_free( enkf_main->templates );
  
  subst_func_pool_free( enkf_main->subst_func_pool );
  subst_list_free( enkf_main->subst_list );
  util_safe_free( enkf_main->user_config_file );
  util_safe_free( enkf_main->site_config_file );
  util_safe_free( enkf_main->rft_config_file );
  free(enkf_main);
}



/*****************************************************************/



static void enkf_main_load_sub_ensemble(enkf_main_type * enkf_main , int mask , int report_step , state_enum state, int iens1 , int iens2) {
  int iens;
  for (iens = iens1; iens < iens2; iens++)
    enkf_state_fread(enkf_main->ensemble[iens] , enkf_main_get_fs( enkf_main ) , mask , report_step , state );
}


static void * enkf_main_load_sub_ensemble__(void * __arg) {
  arg_pack_type * arg_pack   = arg_pack_safe_cast(__arg);
  enkf_main_type * enkf_main = arg_pack_iget_ptr(arg_pack , 0);
  int mask                   = arg_pack_iget_int(arg_pack , 1);
  int report_step            = arg_pack_iget_int(arg_pack , 2);
  state_enum state           = arg_pack_iget_int(arg_pack , 3);
  int iens1                  = arg_pack_iget_int(arg_pack , 4);
  int iens2                  = arg_pack_iget_int(arg_pack , 5);

  enkf_main_load_sub_ensemble(enkf_main , mask , report_step , state , iens1 , iens2);
  return NULL;
}



void enkf_main_load_ensemble(enkf_main_type * enkf_main , int mask , int report_step , state_enum state) {
  const   int cpu_threads = 4;
  int     sub_ens_size    = enkf_main_get_ensemble_size(enkf_main) / cpu_threads;
  int     icpu;
  thread_pool_type * tp          = thread_pool_alloc( cpu_threads , true );
  arg_pack_type ** arg_pack_list = util_calloc( cpu_threads , sizeof * arg_pack_list );

  for (icpu = 0; icpu < cpu_threads; icpu++) {
    arg_pack_type * arg = arg_pack_alloc();
    arg_pack_append_ptr(arg , enkf_main);
    arg_pack_append_int(arg , mask);
    arg_pack_append_int(arg , report_step);
    arg_pack_append_int(arg , state);

    {
      int iens1 =  icpu * sub_ens_size;
      int iens2 = iens1 + sub_ens_size;

      if (icpu == (cpu_threads - 1))
        iens2 = enkf_main_get_ensemble_size(enkf_main);

      arg_pack_append_int(arg ,  iens1);
      arg_pack_append_int(arg ,  iens2);
    }
    arg_pack_list[icpu] = arg;
    arg_pack_lock( arg );
    thread_pool_add_job( tp , enkf_main_load_sub_ensemble__ , arg);
  }
  thread_pool_join( tp );
  thread_pool_free( tp );

  for (icpu = 0; icpu < cpu_threads; icpu++)
    arg_pack_free( arg_pack_list[icpu] );
  free(arg_pack_list);
}





static void enkf_main_fwrite_sub_ensemble(enkf_main_type * enkf_main , int mask , int report_step , state_enum state, int iens1 , int iens2) {
  int iens;
  for (iens = iens1; iens < iens2; iens++)
    enkf_state_fwrite(enkf_main->ensemble[iens] , enkf_main_get_fs( enkf_main ), mask , report_step , state);
}


static void * enkf_main_fwrite_sub_ensemble__(void *__arg) {
  arg_pack_type * arg_pack   = arg_pack_safe_cast(__arg);
  enkf_main_type * enkf_main = arg_pack_iget_ptr(arg_pack , 0);
  int mask                   = arg_pack_iget_int(arg_pack , 1);
  int report_step            = arg_pack_iget_int(arg_pack , 2);
  state_enum state           = arg_pack_iget_int(arg_pack , 3);
  int iens1                  = arg_pack_iget_int(arg_pack , 4);
  int iens2                  = arg_pack_iget_int(arg_pack , 5);

  enkf_main_fwrite_sub_ensemble(enkf_main , mask , report_step , state , iens1 , iens2);
  return NULL;
}


/*void enkf_main_fwrite_ensemble(enkf_main_type * enkf_main , int mask , int report_step , state_enum state) {
  const   int cpu_threads = 4;
  int     sub_ens_size    = enkf_main_get_ensemble_size(enkf_main) / cpu_threads;
  int     icpu;
  thread_pool_type * tp = thread_pool_alloc( cpu_threads , true );
  arg_pack_type ** arg_pack_list = util_malloc( cpu_threads * sizeof * arg_pack_list , __func__);

  for (icpu = 0; icpu < cpu_threads; icpu++) {
    arg_pack_type * arg = arg_pack_alloc();
    arg_pack_append_ptr(arg , enkf_main);
    arg_pack_append_int(arg , mask);
    arg_pack_append_int(arg , report_step);
    arg_pack_append_int(arg , state);

    {
      int iens1 =  icpu * sub_ens_size;
      int iens2 = iens1 + sub_ens_size;

      if (icpu == (cpu_threads - 1))
        iens2 = enkf_main_get_ensemble_size(enkf_main);

      arg_pack_append_int(arg , iens1);
      arg_pack_append_int(arg , iens2);
    }
    arg_pack_list[icpu] = arg;
    arg_pack_lock( arg );
    thread_pool_add_job( tp , enkf_main_fwrite_sub_ensemble__ , arg);
  }
  thread_pool_join( tp );
  thread_pool_free( tp );

  for (icpu = 0; icpu < cpu_threads; icpu++)
    arg_pack_free( arg_pack_list[icpu]);
  free(arg_pack_list);
}
*/



/**
   This function returns a (enkf_node_type ** ) pointer, which points
   to all the instances with the same keyword, i.e.

   enkf_main_get_node_ensemble(enkf_main , "PRESSURE");

   Will return an ensemble of pressure nodes. Observe that apart from
   the list of pointers, *now new storage* is allocated, all the
   pointers point in to the underlying enkf_node instances under the
   enkf_main / enkf_state objects. Consequently there is no designated
   free() function to match this, just free() the result.

   Example:

   enkf_node_type ** pressure_nodes = enkf_main_get_node_ensemble(enkf_main , "PRESSURE");

   Do something with the pressure nodes ...

   free(pressure_nodes);

*/

enkf_node_type ** enkf_main_get_node_ensemble(const enkf_main_type * enkf_main , const char * key , int report_step , state_enum load_state) {
  enkf_fs_type * fs               = enkf_main_get_fs( enkf_main );
  const int ens_size              = enkf_main_get_ensemble_size( enkf_main );
  enkf_node_type ** node_ensemble = util_calloc(ens_size , sizeof * node_ensemble );
  node_id_type node_id = {.report_step = report_step , 
                          .state       = load_state , 
                          .iens        = -1 };
  int iens;
  

  for (iens = 0; iens < ens_size; iens++) {
    node_ensemble[iens] = enkf_state_get_node(enkf_main->ensemble[iens] , key);
    node_id.iens = iens;
    enkf_node_load( node_ensemble[iens] , fs , node_id);
  }
  return node_ensemble;
}

/*****************************************************************/




enkf_state_type * enkf_main_iget_state(const enkf_main_type * enkf_main , int iens) {
  return enkf_main->ensemble[iens];
}


member_config_type * enkf_main_iget_member_config(const enkf_main_type * enkf_main , int iens) {
  return enkf_state_get_member_config( enkf_main->ensemble[iens] );
}



void enkf_main_node_mean( const enkf_node_type ** ensemble , int ens_size , enkf_node_type * mean ) {
  int iens;
  enkf_node_clear( mean );
  for (iens = 0; iens < ens_size; iens++)
    enkf_node_iadd( mean , ensemble[iens] );

  enkf_node_scale( mean , 1.0 / ens_size );
}


/**
   This function calculates the node standard deviation from the
   ensemble. The mean can be NULL, in which case it is assumed that
   the mean has already been shifted away from the ensemble.
*/


void enkf_main_node_std( const enkf_node_type ** ensemble , int ens_size , const enkf_node_type * mean , enkf_node_type * std) {
  int iens;
  enkf_node_clear( std );
  for (iens = 0; iens < ens_size; iens++)
    enkf_node_iaddsqr( std , ensemble[iens] );
  enkf_node_scale(std , 1.0 / ens_size );

  if (mean != NULL) {
    enkf_node_scale( std , -1 );
    enkf_node_iaddsqr( std , mean );
    enkf_node_scale( std , -1 );
  }

  enkf_node_sqrt( std );
}


void enkf_main_inflate_node(enkf_main_type * enkf_main , enkf_fs_type * target_fs , int report_step , const char * key , const enkf_node_type * min_std) {
  int ens_size                              = enkf_main_get_ensemble_size(enkf_main);
  enkf_node_type ** ensemble                = enkf_main_get_node_ensemble( enkf_main , key , report_step , ANALYZED );
  enkf_node_type * mean                     = enkf_node_copyc( ensemble[0] );
  enkf_node_type * std                      = enkf_node_copyc( ensemble[0] );
  int iens;
  
  /* Shifting away the mean */
  enkf_main_node_mean( (const enkf_node_type **) ensemble , ens_size , mean );
  enkf_node_scale( mean , -1 );
  for (iens = 0; iens < ens_size; iens++)
    enkf_node_iadd( ensemble[iens] , mean );
  enkf_node_scale( mean , -1 );

  /*****************************************************************/
  /*
    Now we have the ensemble represented as a mean and an ensemble of
    deviations from the mean. This is the form suitable for actually
    doing the inflation.
  */
  {
    enkf_node_type * inflation = enkf_node_copyc( ensemble[0] );
    enkf_node_set_inflation( inflation , std , min_std  );

    for (iens = 0; iens < ens_size; iens++)
      enkf_node_imul( ensemble[iens] , inflation );

    enkf_node_free( inflation );
  }

  /* Add the mean back in - and store the updated node to disk.*/
  for (iens = 0; iens < ens_size; iens++) {
    node_id_type node_id = {.report_step = report_step , .iens = iens , .state = ANALYZED };
    enkf_node_iadd( ensemble[iens] , mean );
    enkf_node_store( ensemble[iens] , target_fs , true , node_id);
  }

  enkf_node_free( mean );
  enkf_node_free( std );
  free( ensemble );
}



/** 
    Denne burde istedet loope gjennom noklene fra use_count
    direkte.
*/

void enkf_main_inflate(enkf_main_type * enkf_main , enkf_fs_type * target_fs , int report_step , hash_type * use_count) {
  stringlist_type * keys = ensemble_config_alloc_keylist_from_var_type( enkf_main->ensemble_config , PARAMETER + DYNAMIC_STATE);
  msg_type * msg = msg_alloc("Inflating:" , false);

  msg_show( msg );
  for (int ikey = 0; ikey < stringlist_get_size( keys ); ikey++) {
    const char * key = stringlist_iget( keys  , ikey );
    if (hash_get_counter(use_count , key) > 0) {
      const enkf_config_node_type * config_node = ensemble_config_get_node( enkf_main->ensemble_config , key );
      const enkf_node_type * min_std            = enkf_config_node_get_min_std( config_node );
      
      if (min_std != NULL) {
        msg_update( msg , key );
        enkf_main_inflate_node(enkf_main , target_fs , report_step , key , min_std );
      }
    }
  }
  stringlist_free( keys );
  msg_free( msg , true );
}




static int __get_active_size(enkf_main_type * enkf_main , const char * key, int report_step , const active_list_type * active_list) {
  const enkf_config_node_type * config_node = ensemble_config_get_node( enkf_main->ensemble_config , key );
  /**
     This is very awkward; the problem is that for the GEN_DATA
     type the config object does not really own the size. Instead
     the size is pushed (on load time) from gen_data instances to
     the gen_data_config instance. Therefor we have to assert
     that at least one gen_data instance has been loaded (and
     consequently updated the gen_data_config instance) before we
     query for the size.
  */
  {
    if (enkf_config_node_get_impl_type( config_node ) == GEN_DATA) {
      enkf_node_type * node = enkf_state_get_node( enkf_main->ensemble[0] , key);
      node_id_type node_id = {.report_step = report_step , 
                              .iens        = 0,
                              .state       = FORECAST };

      enkf_node_load( node , enkf_main->dbase , node_id );
    }
  }

  {
    active_mode_type active_mode = active_list_get_mode( active_list );
    int active_size;
    if (active_mode == INACTIVE)
      active_size = 0;
    else if (active_mode == ALL_ACTIVE)
      active_size = enkf_config_node_get_data_size( config_node , report_step );
    else if (active_mode == PARTLY_ACTIVE)
      active_size = active_list_get_active_size( active_list , -1 );
    else {
      util_abort("%s: internal error .. \n",__func__);
      active_size = -1; /* Compiler shut up */
    }
    return active_size;
  }
}


/*****************************************************************/
/**
   Helper struct used to pass information to the multithreaded 
   serialize / deserialize functions.
*/

typedef struct {
  enkf_fs_type            * src_fs; 
  enkf_fs_type            * target_fs;
  enkf_state_type        ** ensemble;
  int                       iens1;    /* Inclusive lower limit. */
  int                       iens2;    /* NOT inclusive upper limit. */
  const char              * key;
  int                       report_step;
  int                       target_step;
  state_enum                load_state;
  run_mode_type             run_mode;  
  int                       row_offset;
  const active_list_type  * active_list;
  matrix_type             * A;
} serialize_info_type;



static void serialize_node( enkf_fs_type * fs , 
                            enkf_state_type ** ensemble , 
                            const char * key , 
                            int iens , 
                            int report_step , 
                            state_enum load_state , 
                            int row_offset , 
                            const active_list_type * active_list,
                            matrix_type * A) {

  enkf_node_type * node = enkf_state_get_node( ensemble[iens] , key);
  node_id_type node_id = {.report_step = report_step, .iens = iens , .state = load_state };
  enkf_node_serialize( node , fs , node_id , active_list , A , row_offset , iens);
}


static void * serialize_nodes_mt( void * arg ) {
  serialize_info_type * info = (serialize_info_type *) arg;
  int iens;
  for (iens = info->iens1; iens < info->iens2; iens++) 
    serialize_node( info->src_fs , info->ensemble , info->key , iens , info->report_step , info->load_state , info->row_offset , info->active_list , info->A );
  
  return NULL;
}


static void enkf_main_serialize_node( const char * node_key , 
                                      state_enum load_state , 
                                      const active_list_type * active_list , 
                                      int row_offset , 
                                      thread_pool_type * work_pool , 
                                      serialize_info_type * serialize_info) {

  /* Multithreaded serializing*/
  const int num_cpu_threads = thread_pool_get_max_running( work_pool );
  int icpu;
  
  thread_pool_restart( work_pool );
  for (icpu = 0; icpu < num_cpu_threads; icpu++) {
    serialize_info[icpu].key         = node_key;
    serialize_info[icpu].active_list = active_list;
    serialize_info[icpu].load_state  = load_state;
    serialize_info[icpu].row_offset  = row_offset;
    
    thread_pool_add_job( work_pool , serialize_nodes_mt , &serialize_info[icpu]);
  }
  thread_pool_join( work_pool );
}



/**
   The return value is the number of rows in the serialized
   A matrix. 
*/

static int enkf_main_serialize_dataset( enkf_main_type * enkf_main, 
                                        const local_dataset_type * dataset ,
                                        int report_step,
                                        hash_type * use_count ,  
                                        int * active_size , 
                                        int * row_offset,
                                        thread_pool_type * work_pool,
                                        serialize_info_type * serialize_info ) {

  matrix_type * A   = serialize_info->A;
  stringlist_type * update_keys = local_dataset_alloc_keys( dataset );
  const int num_kw  = stringlist_get_size( update_keys );
  int ens_size      = matrix_get_columns( A );
  int current_row   = 0;
  
  for (int ikw=0; ikw < num_kw; ikw++) {
    const char             * key         = stringlist_iget(update_keys , ikw);
    enkf_config_node_type * config_node  = ensemble_config_get_node( enkf_main->ensemble_config , key );
    if ((serialize_info[0].run_mode == SMOOTHER_UPDATE) && (enkf_config_node_get_var_type( config_node ) != PARAMETER)) {
      /* We have tried to serialize a dynamic node when we are
         smoother update mode; that does not make sense and we just
         continue. */
      active_size[ikw] = 0;
      continue;
    } else {
      const active_list_type * active_list      = local_dataset_get_node_active_list( dataset , key );
      
      active_size[ikw] = __get_active_size( enkf_main , key , report_step , active_list );
      row_offset[ikw]  = current_row;
      {
        int matrix_rows = matrix_get_rows( A );
        if ((active_size[ikw] + current_row) > matrix_rows) 
          matrix_resize( A , matrix_rows + 2 * active_size[ikw] , ens_size , true );
      }
      
      if (active_size[ikw] > 0) {
        state_enum load_state;
        
        if (hash_inc_counter( use_count , key) == 0)
          load_state = FORECAST;           /* This is the first time this keyword is updated for this reportstep */
        else
          load_state = ANALYZED;
        
        enkf_main_serialize_node( key , load_state , active_list , row_offset[ikw] , work_pool , serialize_info );
        current_row += active_size[ikw];
      }
    }
  } 
  matrix_shrink_header( A , current_row , ens_size );
  stringlist_free( update_keys ); 
  return matrix_get_rows( A );
}




static void deserialize_node( enkf_fs_type            * fs, 
                              enkf_state_type ** ensemble , 
                              const char * key , 
                              int iens, 
                              int target_step , 
                              int row_offset , 
                              const active_list_type * active_list,
                              matrix_type * A) {
  
  enkf_node_type * node = enkf_state_get_node( ensemble[iens] , key);
  node_id_type node_id = { .report_step = target_step , .iens = iens , .state = ANALYZED };
  enkf_node_deserialize(node , fs , node_id , active_list , A , row_offset , iens);
}



static void * deserialize_nodes_mt( void * arg ) {
  serialize_info_type * info = (serialize_info_type *) arg;
  int iens;
  for (iens = info->iens1; iens < info->iens2; iens++) 
    deserialize_node( info->target_fs , info->ensemble , info->key , iens , info->target_step , info->row_offset , info->active_list , info->A );

  return NULL;
}


static void enkf_main_deserialize_dataset( ensemble_config_type * ensemble_config , 
                                           const local_dataset_type * dataset , 
                                           const int * active_size , 
                                           const int * row_offset , 
                                           serialize_info_type * serialize_info , 
                                           thread_pool_type * work_pool ) {
  
  int num_cpu_threads = thread_pool_get_max_running( work_pool );
  stringlist_type * update_keys = local_dataset_alloc_keys( dataset );
  for (int i = 0; i < stringlist_get_size( update_keys ); i++) {
    const char             * key         = stringlist_iget(update_keys , i);
    enkf_config_node_type * config_node  = ensemble_config_get_node( ensemble_config , key );
    if ((serialize_info[0].run_mode == SMOOTHER_UPDATE) && (enkf_config_node_get_var_type( config_node ) != PARAMETER))
      /* 
         We have tried to serialize a dynamic node when we are in
         smoother update mode; that does not make sense and we just
         continue. 
      */
      continue;
    else {
      if (active_size[i] > 0) {
        const active_list_type * active_list      = local_dataset_get_node_active_list( dataset , key );
        
        {
          /* Multithreaded */
          int icpu;
          thread_pool_restart( work_pool );
          for (icpu = 0; icpu < num_cpu_threads; icpu++) {
            serialize_info[icpu].key         = key;
            serialize_info[icpu].active_list = active_list;
            serialize_info[icpu].row_offset  = row_offset[i];
            
            thread_pool_add_job( work_pool , deserialize_nodes_mt , &serialize_info[icpu]);
          }
          thread_pool_join( work_pool );
        }
      }
    }
  }
  stringlist_free( update_keys );
}


static void serialize_info_free( serialize_info_type * serialize_info ) {
  free( serialize_info );
}

static serialize_info_type * serialize_info_alloc( enkf_fs_type * src_fs, enkf_fs_type * target_fs , int target_step , enkf_state_type ** ensemble , run_mode_type run_mode , int report_step , matrix_type * A , int num_cpu_threads ) {
  serialize_info_type * serialize_info = util_calloc( num_cpu_threads , sizeof * serialize_info );
  int ens_size = matrix_get_columns( A );
  int icpu;
  int iens_offset = 0;
  for (icpu = 0; icpu < num_cpu_threads; icpu++) {
    serialize_info[icpu].run_mode    = run_mode;
    serialize_info[icpu].src_fs      = src_fs;
    serialize_info[icpu].target_fs   = target_fs;
    serialize_info[icpu].target_step = target_step;
    serialize_info[icpu].ensemble    = ensemble;
    serialize_info[icpu].report_step = report_step;
    serialize_info[icpu].A           = A;
    serialize_info[icpu].iens1       = iens_offset;
    serialize_info[icpu].iens2       = iens_offset + (ens_size - iens_offset) / (num_cpu_threads - icpu);
    iens_offset = serialize_info[icpu].iens2;
  }
  serialize_info[num_cpu_threads - 1].iens2 = ens_size;
  return serialize_info;
}


void enkf_main_get_PC( const enkf_main_type * enkf_main , 
                       const matrix_type * S, 
                       const matrix_type * dObs,
                       const char * obsset_name , 
                       int step1 , int step2 , 
                       double truncation , 
                       int ncomp , 
                       matrix_type * PC , 
                       matrix_type * PC_obs) {

  enkf_linalg_get_PC( S , dObs , truncation , ncomp , PC , PC_obs);
  {
    char * filename  = util_alloc_sprintf(analysis_config_get_PC_filename( enkf_main->analysis_config ) , step1 , step2 , obsset_name);
    char * full_path = util_alloc_filename( analysis_config_get_PC_path( enkf_main->analysis_config) , filename , NULL );
    FILE * stream   = util_mkdir_fopen(full_path , "w");
    {
      const int num_PC   = matrix_get_rows( PC );
      const int ens_size = matrix_get_columns( PC );
      int ipc,iens;
      
      for (ipc = 0; ipc < num_PC; ipc++) 
        fprintf(stream , "%10.6f " , matrix_iget( PC_obs , ipc , 0));
      fprintf(stream , "\n");
      
      for (iens = 0; iens < ens_size; iens++) {
        for (ipc = 0; ipc < num_PC; ipc++) 
          fprintf(stream ,"%10.6f " , matrix_iget( PC , ipc, iens ));
        fprintf(stream , "\n");
      }
    }
    fclose( stream );
    free( filename );
    free( full_path );
  }

}




static void enkf_main_analysis_update( enkf_main_type * enkf_main , 
                                       enkf_fs_type * target_fs ,
                                       int target_step , 
                                       hash_type * use_count,
                                       run_mode_type run_mode , 
                                       int step1 ,
                                       int step2 , 
                                       const local_ministep_type * ministep , 
                                       const meas_data_type * forecast , 
                                       obs_data_type * obs_data) {

  const int cpu_threads       = 4;
  const int matrix_start_size = 250000;
  thread_pool_type * tp       = thread_pool_alloc( cpu_threads , false );
  analysis_module_type * module = analysis_config_get_active_module( enkf_main->analysis_config );
  int ens_size          = meas_data_get_ens_size( forecast );
  int active_size       = obs_data_get_active_size( obs_data );
  matrix_type * X       = matrix_alloc( ens_size , ens_size );
  matrix_type * S       = meas_data_allocS( forecast , active_size );
  matrix_type * R       = obs_data_allocR( obs_data , active_size );
  matrix_type * dObs    = obs_data_allocdObs( obs_data , active_size );
  matrix_type * A       = matrix_alloc( matrix_start_size , ens_size );
  matrix_type * E       = NULL;
  matrix_type * D       = NULL;
  matrix_type * localA  = NULL;

  


  if (analysis_module_get_option( module , ANALYSIS_NEED_ED)) {
    E = obs_data_allocE( obs_data , enkf_main->rng , ens_size , active_size );
    D = obs_data_allocD( obs_data , E , S );
  }

  if (analysis_module_get_option( module , ANALYSIS_SCALE_DATA))
    obs_data_scale( obs_data , S , E , D , R , dObs );
  
  if (analysis_module_get_option( module , ANALYSIS_USE_A | ANALYSIS_UPDATE_A)) 
    localA = A;

  /*****************************************************************/
  
  analysis_module_init_update( module , S , R , dObs , E , D );
  {
    hash_iter_type * dataset_iter = local_ministep_alloc_dataset_iter( ministep );
    enkf_fs_type * src_fs = enkf_main_get_fs( enkf_main );
    serialize_info_type * serialize_info = serialize_info_alloc( src_fs , target_fs ,  target_step , enkf_main_get_ensemble( enkf_main ) , run_mode , step2 , A , cpu_threads);
    
    // Store PC:
    if (analysis_config_get_store_PC( enkf_main->analysis_config )) {
      double truncation    = -1;
      int ncomp            = ens_size - 1;
      matrix_type * PC     = matrix_alloc(1,1);
      matrix_type * PC_obs = matrix_alloc(1,1);
      
      enkf_main_get_PC( enkf_main , S , dObs , local_ministep_get_name( ministep ) , step1 , step2 , truncation , ncomp , PC , PC_obs );
      
      matrix_free( PC );
      matrix_free( PC_obs );
    }
    
    if (localA == NULL) 
      analysis_module_initX( module , X , NULL , S , R , dObs , E , D );

    while (!hash_iter_is_complete( dataset_iter )) {
      const char * dataset_name = hash_iter_get_next_key( dataset_iter );
      const local_dataset_type * dataset = local_ministep_get_dataset( ministep , dataset_name );
      if (local_dataset_get_size( dataset )) {
        int * active_size = util_calloc( local_dataset_get_size( dataset ) , sizeof * active_size );
        int * row_offset  = util_calloc( local_dataset_get_size( dataset ) , sizeof * row_offset  );
        
        enkf_main_serialize_dataset( enkf_main , dataset , step2 ,  use_count , active_size , row_offset , tp , serialize_info);

        if (analysis_module_get_option( module , ANALYSIS_UPDATE_A))
          analysis_module_updateA( module , localA , S , R , dObs , E , D );
        else {
          if (analysis_module_get_option( module , ANALYSIS_USE_A)) 
            analysis_module_initX( module , X , localA , S , R , dObs , E , D );

          matrix_inplace_matmul_mt2( A , X , tp );
        }
       
        // The deserialize also calls enkf_node_store() functions.
        enkf_main_deserialize_dataset( enkf_main_get_ensemble_config( enkf_main ) , dataset , active_size , row_offset , serialize_info , tp);
        
        free( active_size );
        free( row_offset );
      }
    }

    hash_iter_free( dataset_iter );
    serialize_info_free( serialize_info );
  }
  analysis_module_complete_update( module );
    

  /*****************************************************************/

  matrix_safe_free( E );
  matrix_safe_free( D );
  matrix_free( S );
  matrix_free( R );
  matrix_free( dObs );
  matrix_free( X );
}




/**
   This is  T H E  EnKF update routine.
**/


static void enkf_main_UPDATE(enkf_main_type * enkf_main , const int_vector_type * step_list, enkf_fs_type * target_fs , int target_step , run_mode_type run_mode) {
  /*
     If merge_observations is true all observations in the time
     interval [step1+1,step2] will be used, otherwise only the last
     observation at step2 will be used.
  */
  const int ens_size = enkf_main_get_ensemble_size(enkf_main);
  double alpha       = analysis_config_get_alpha( enkf_main->analysis_config );
  double std_cutoff  = analysis_config_get_std_cutoff( enkf_main->analysis_config );
  int current_step   = int_vector_get_last( step_list );
  {
    /*
      Observations and measurements are collected in these temporary
      structures. obs_data is a precursor for the 'd' vector, and
      meas_forecast is a precursor for the 'S' matrix'.

      The reason for going via these temporary structures is to support
      deactivating observations which should not be used in the update
      process.
    */
    obs_data_type               * obs_data      = obs_data_alloc();
    meas_data_type              * meas_forecast = meas_data_alloc( ens_size );
    meas_data_type              * meas_analyzed = meas_data_alloc( ens_size );
    local_config_type           * local_config  = enkf_main->local_config;
    const local_updatestep_type * updatestep    = local_config_iget_updatestep( local_config , current_step );  /* Only last step considered when forming local update */
    hash_type                   * use_count     = hash_alloc();
    const char                  * log_path      = analysis_config_get_log_path( enkf_main->analysis_config );
    FILE                        * log_stream;

    
    {
      char * log_file;
      if (int_vector_size( step_list ) == 1) 
        log_file = util_alloc_sprintf("%s%c%04d" , log_path , UTIL_PATH_SEP_CHAR , int_vector_iget( step_list , 0));
      else 
        log_file = util_alloc_sprintf("%s%c%04d-%04d" , log_path , UTIL_PATH_SEP_CHAR , int_vector_iget( step_list , 0) , int_vector_get_last( step_list ));
      log_stream = util_fopen( log_file , "w" );
      
      free( log_file );
    }
    
    for (int ministep_nr = 0; ministep_nr < local_updatestep_get_num_ministep( updatestep ); ministep_nr++) {   /* Looping over local analysis ministep */
      local_ministep_type * ministep = local_updatestep_iget_ministep( updatestep , ministep_nr );
      local_obsset_type   * obsset   = local_ministep_get_obsset( ministep );

      obs_data_reset( obs_data );
      meas_data_reset( meas_forecast );
      
      enkf_obs_get_obs_and_measure( enkf_main->obs, 
                                    enkf_main_get_fs(enkf_main), 
                                    step_list , 
                                    FORECAST, 
                                    ens_size,
                                    (const enkf_state_type **) enkf_main->ensemble, 
                                    meas_forecast, 
                                    obs_data , 
                                    obsset );
      

      enkf_analysis_deactivate_outliers( obs_data , meas_forecast  , std_cutoff , alpha);
      
      if (enkf_main->verbose)
        enkf_analysis_fprintf_obs_summary( obs_data , meas_forecast  , step_list , local_ministep_get_name( ministep ) , stdout );
      enkf_analysis_fprintf_obs_summary( obs_data , meas_forecast  , step_list , local_ministep_get_name( ministep ) , log_stream );

      if (obs_data_get_active_size(obs_data) > 0)
        enkf_main_analysis_update( enkf_main , 
                                   target_fs , 
                                   target_step , 
                                   use_count , 
                                   run_mode , 
                                   int_vector_get_first( step_list ), 
                                   current_step , 
                                   ministep , 
                                   meas_forecast , 
                                   obs_data );
    }
    fclose( log_stream );

    obs_data_free( obs_data );
    meas_data_free( meas_forecast );
    meas_data_free( meas_analyzed );
    
    enkf_main_inflate( enkf_main , target_fs , current_step , use_count);
    hash_free( use_count );
  }
}

void enkf_main_assimilation_update(enkf_main_type * enkf_main , const int_vector_type * step_list) {
  enkf_main_UPDATE( enkf_main , step_list , enkf_main_get_fs( enkf_main ) , int_vector_get_last( step_list ) , ENKF_ASSIMILATION );
}


void enkf_main_smoother_update(enkf_main_type * enkf_main , const int_vector_type * step_list , enkf_fs_type * target_fs) {
  enkf_main_UPDATE( enkf_main , step_list , target_fs , 0 , SMOOTHER_UPDATE );
}




static void enkf_main_report_run_failure( const enkf_main_type * enkf_main , int iens) {
  job_queue_type * job_queue = site_config_get_job_queue(enkf_main->site_config);
  const enkf_state_type * enkf_state = enkf_main_iget_state( enkf_main , iens );
  int queue_index = enkf_state_get_queue_index( enkf_state );

  const char * stderr_file = job_queue_iget_stderr_file( job_queue , queue_index );
  if (stderr_file == NULL) 
    log_add_fmt_message( enkf_main->logh , 1 , stderr , "** ERROR ** path:%s  job:%s  reason:%s" , 
                         job_queue_iget_run_path( job_queue , queue_index), 
                         job_queue_iget_failed_job( job_queue , queue_index),
                         job_queue_iget_error_reason( job_queue , queue_index ));
  else
    log_add_fmt_message( enkf_main->logh , 1 , stderr , "** ERROR ** path:%s  job:%s  reason:%s  Check file:%s" , 
                         job_queue_iget_run_path( job_queue , queue_index), 
                         job_queue_iget_failed_job( job_queue , queue_index),
                         job_queue_iget_error_reason( job_queue , queue_index ),
                         job_queue_iget_stderr_file( job_queue , queue_index ));
}



static void enkf_main_report_load_failure( const enkf_main_type * enkf_main , int iens) {
  job_queue_type * job_queue = site_config_get_job_queue(enkf_main->site_config);
  const enkf_state_type * enkf_state = enkf_main_iget_state( enkf_main , iens );
  int queue_index = enkf_state_get_queue_index( enkf_state );

  log_add_fmt_message( enkf_main->logh , 1 , stderr , "** ERROR ** path:%s - Could not load all required data",
                       job_queue_iget_run_path( job_queue , queue_index));
}



/**
  If all simulations have completed successfully the function will
  return true, otherwise it will return false.  
*/


static bool enkf_main_run_step(enkf_main_type * enkf_main       ,
                               run_mode_type    run_mode        ,
                               const bool_vector_type * iactive ,
                               int load_start                   ,      /* For internalizing results, and the first step in the update when merging. */
                               int init_step_parameter          ,
                               state_enum init_state_parameter  ,
                               state_enum init_state_dynamic    ,
                               int step1                        ,
                               int step2) {



  
  if (step1 > 0)
    ecl_config_assert_restart( enkf_main_get_ecl_config( enkf_main ) );
  
  {
    bool     verbose_queue   = enkf_main->verbose;
    int  max_internal_submit = model_config_get_max_internal_submit(enkf_main->model_config);
    const int ens_size       = enkf_main_get_ensemble_size( enkf_main );
    int   job_size;
    int iens;

    if (enkf_main->verbose) {
      if (run_mode == ENKF_ASSIMILATION)
        printf("Starting forward step: %d -> %d\n",step1 , step2);
    }
    
    log_add_message(enkf_main->logh , 1 , NULL , "===================================================================", false);
    if (run_mode == ENKF_ASSIMILATION)
      log_add_fmt_message(enkf_main->logh , 1 , NULL , "Forward model: %d -> %d ",step1,step2);
    else
      log_add_fmt_message(enkf_main->logh , 1 , NULL , "Forward model: %d -> ??? ",step1);

    bool_vector_safe_cast( iactive );
    job_size = bool_vector_count_equal( iactive , true );
    {
      pthread_t        queue_thread;
      job_queue_type * job_queue = site_config_get_job_queue(enkf_main->site_config);
      arg_pack_type  * queue_args = arg_pack_alloc();    /* This arg_pack will be freed() in the job_que_run_jobs__() */
      
      arg_pack_append_ptr(queue_args  , job_queue);
      arg_pack_append_int(queue_args  , job_size);
      arg_pack_append_bool(queue_args , verbose_queue);
      pthread_create( &queue_thread , NULL , job_queue_run_jobs__ , queue_args);
      
      {
        thread_pool_type * submit_threads = thread_pool_alloc( 4 , true );
        enkf_fs_type * fs = enkf_main_get_fs( enkf_main );
        
        for (iens = 0; iens < ens_size; iens++) {
          if (bool_vector_iget(iactive , iens)) {
            int load_start = step1;
            if (step1 > 0)
              load_start++;
            
            enkf_state_init_run(enkf_main->ensemble[iens] ,
                                run_mode ,
                                true , 
                                max_internal_submit ,
                                init_step_parameter ,
                                init_state_parameter,
                                init_state_dynamic  ,
                                load_start ,
                                step1 ,
                                step2 );
            {
              arg_pack_type * arg_pack = arg_pack_alloc( );   // This is discarded by the enkf_state_start_forward_model__() function. */
              
              arg_pack_append_ptr( arg_pack , enkf_main->ensemble[iens] );
              arg_pack_append_ptr( arg_pack , fs );
              
              thread_pool_add_job(submit_threads , enkf_state_start_forward_model__ , arg_pack);
            }
          } else
            enkf_state_set_inactive( enkf_main->ensemble[iens] );
        }
        /*
          After this join all directories/files for the simulations
          have been set up correctly, and all the jobs have been added
          to the job_queue manager.
        */
        thread_pool_join(submit_threads);        
        thread_pool_free(submit_threads);        
      }
      job_queue_submit_complete( job_queue );
      log_add_message(enkf_main->logh , 1 , NULL , "All jobs submitted to internal queue - waiting for completion" ,  false);
      pthread_join( queue_thread , NULL );   /* Wait for the job_queue_run_jobs() function to complete. */
    }


    /* This should be carefully checked for the situation where only a
       subset (with offset > 0) of realisations are simulated. */
    {
      bool totalOK = true;
      for (iens = 0; iens < ens_size; iens++) {    
        if (bool_vector_iget(iactive , iens)) {
          run_status_type run_status = enkf_state_get_simple_run_status( enkf_main->ensemble[iens] );

          switch (run_status) {
          case JOB_RUN_FAILURE:
            enkf_main_report_run_failure( enkf_main , iens );
            break;
          case JOB_LOAD_FAILURE:
            enkf_main_report_load_failure( enkf_main , iens );
            break;
          case JOB_RUN_OK:
            break;
          default:
            util_abort("%s: invalid job status:%s \n",__func__ , run_status );
          }
          totalOK = totalOK && ( run_status == JOB_RUN_OK );

        }
      }
      if (totalOK) 
        log_add_fmt_message(enkf_main->logh , 1 , NULL , "All jobs complete and data loaded.");
      
      enkf_fs_fsync( enkf_main->dbase );
      return totalOK;
    }
  }
}

/**
   The special value stride == 0 means to just include step2.
*/
int_vector_type * enkf_main_update_alloc_step_list( const enkf_main_type * enkf_main , int load_start , int step2 , int stride) {
  int_vector_type * step_list = int_vector_alloc( 0 , 0 );
  
  if (stride == 0) 
    int_vector_append( step_list , step2 );
  else {
    int step = util_int_max( 1 , load_start );
    while (true) {
      int_vector_append( step_list , step );
      
      if (step == step2)
        break;
      else {
        step += stride;
        if (step >= step2) {
          int_vector_append( step_list , step2 );
          break;
        }
      }
      
    }
  }  
  return step_list;
}




void * enkf_main_get_enkf_config_node_type(const ensemble_config_type * ensemble_config, const char * key){
  enkf_config_node_type * config_node_type = ensemble_config_get_node(ensemble_config, key);
  return enkf_config_node_get_ref(config_node_type);
}


/**
   This function will initialize the necessary enkf_main structures
   before a run. Currently this means:

     1. Set the enkf_sched instance - either by loading from file or
        by using the default.

     2. Set up the configuration of what should be internalized.

*/


void enkf_main_init_run( enkf_main_type * enkf_main, run_mode_type run_mode) {
  const ext_joblist_type * joblist = site_config_get_installed_jobs( enkf_main->site_config);

  model_config_set_enkf_sched( enkf_main->model_config , joblist , run_mode );
  enkf_main_init_internalization(enkf_main , run_mode);
}




void enkf_main_run_exp(enkf_main_type * enkf_main            ,
                       const bool_vector_type * iactive      , 
                       int              init_step_parameters ,
                       int              start_report         ,
                       state_enum       start_state) {
  
  enkf_main_init_run( enkf_main , ENSEMBLE_EXPERIMENT );
  {
    const enkf_sched_type * enkf_sched = model_config_get_enkf_sched(enkf_main->model_config);
    const int last_report              = -1;  // Should be fully ignored.
    int load_start                  = start_report;
    state_enum init_state_parameter = start_state;
    state_enum init_state_dynamic   = start_state;
    enkf_main_run_step(enkf_main , ENSEMBLE_EXPERIMENT , iactive , load_start , init_step_parameters , init_state_parameter , init_state_dynamic , start_report , -1);
  }
}



void enkf_main_run_assimilation(enkf_main_type * enkf_main            ,
                                const bool_vector_type * iactive      , 
                                int              init_step_parameters ,
                                int              start_report         ,
                                state_enum       start_state) {

  bool rerun       = analysis_config_get_rerun( enkf_main->analysis_config );
  int  rerun_start = analysis_config_get_rerun_start( enkf_main->analysis_config );
  enkf_main_init_run( enkf_main , ENKF_ASSIMILATION);
  {
    bool analyzed_start = false;
    bool prev_enkf_on;
    const enkf_sched_type * enkf_sched = model_config_get_enkf_sched(enkf_main->model_config);
    const int num_nodes                = enkf_sched_get_num_nodes(enkf_sched);
    const int start_inode              = enkf_sched_get_node_index(enkf_sched , start_report);
    int inode;
    
    if (start_state == ANALYZED)
      analyzed_start = true;
    else if (start_state == FORECAST)
      analyzed_start = false;
    else
      util_abort("%s: internal error - start_state must be analyzed | forecast \n",__func__);
    
    prev_enkf_on = analyzed_start;
    for (inode = start_inode; inode < num_nodes; inode++) {
      const enkf_sched_node_type * node = enkf_sched_iget_node(enkf_sched , inode);
      state_enum init_state_parameter;
      state_enum init_state_dynamic;
      int      init_step_parameter;
      int      load_start;
      int      report_step1;
      int      report_step2;
      bool     enkf_on;


      enkf_sched_node_get_data(node , &report_step1 , &report_step2 , &enkf_on );
      if (inode == start_inode)
        report_step1 = start_report;  /* If we are restarting from somewhere. */
      
      if (rerun) {
        /* rerun ... */
        load_start           = report_step1;    /* +1 below. Observe that report_step is set to rerun_start below. */
        init_step_parameter  = report_step1;
        init_state_dynamic   = FORECAST;
        init_state_parameter = ANALYZED;
        report_step1         = rerun_start;
      } else {
        if (prev_enkf_on)
          init_state_dynamic = ANALYZED;
        else
          init_state_dynamic = FORECAST;
        /*
          This is not a rerun - and then parameters and dynamic
          data should be initialized from the same report step.
        */
        init_step_parameter  = report_step1;
        init_state_parameter = init_state_dynamic;
        load_start = report_step1;
      }
      
      if (load_start > 0)
        load_start++;
      
      {
        bool runOK = enkf_main_run_step(enkf_main , ENKF_ASSIMILATION , iactive , load_start , init_step_parameter , 
                                        init_state_parameter , init_state_dynamic , report_step1 , report_step2);
        
        if (runOK) {
          if (enkf_on) {
            bool merge_observations = analysis_config_get_merge_observations( enkf_main->analysis_config );
            int_vector_type * step_list;
            int stride;

            if (merge_observations)
              stride = 1;
            else
              stride = 0;
            
            step_list = enkf_main_update_alloc_step_list( enkf_main , load_start , report_step2 , stride );

            enkf_main_assimilation_update(enkf_main , step_list);
            int_vector_free( step_list );
            enkf_fs_fsync( enkf_main->dbase );
          }
        } else 
          util_exit("Problems with the forward model - exiting.\n");
        
        prev_enkf_on = enkf_on;
      }
    }
  }
}


void enkf_main_run_smoother(enkf_main_type * enkf_main , bool initialize , const char * target_fs_name , bool rerun) {
  int ens_size = enkf_main_get_ensemble_size( enkf_main );
  if (initialize) {
    stringlist_type * param_list = ensemble_config_alloc_keylist_from_var_type( enkf_main->ensemble_config , PARAMETER );
    enkf_main_initialize_from_scratch( enkf_main , param_list , 0 , ens_size - 1);
    stringlist_free( param_list );
  }
  
  {
    bool_vector_type * iactive = bool_vector_alloc( 0 , true );
    bool_vector_iset( iactive , ens_size - 1 , true );

    enkf_main_init_run( enkf_main , ENSEMBLE_EXPERIMENT );
    if (enkf_main_run_step(enkf_main , ENSEMBLE_EXPERIMENT , iactive , 0 , 0 , ANALYZED , UNDEFINED , 0 , 0)) {
      time_map_type * time_map = enkf_fs_get_time_map( enkf_main_get_fs( enkf_main ));
      enkf_fs_type * target_fs = enkf_main_get_alt_fs( enkf_main , target_fs_name , false , true );
      {
        int stride = 1;
        int_vector_type * step_list = enkf_main_update_alloc_step_list( enkf_main , 0 , time_map_get_last_step( time_map ) , stride);
        enkf_main_smoother_update( enkf_main , step_list , target_fs );
        int_vector_free( step_list );
      }
      enkf_main_set_fs( enkf_main , target_fs , target_fs_name);
      
      if (rerun) { 
        /* 
           IFF a rerun path has been added with the RERUN_PATH config
           key the model_config object will select that runpath as the
           currently active one. If no path has been created with the
           RERUN_PATH config option the model_config_select_runpath()
           call will fail silently.

           The runpath select with this call will remain the currently
           active runpath for the remaining part of this program
           invocation.
        */
        model_config_select_runpath( enkf_main_get_model_config( enkf_main ) , RERUN_PATH_KEY );  
        enkf_main_run_step(enkf_main , ENSEMBLE_EXPERIMENT , iactive , 0 , 0 , ANALYZED , UNDEFINED , 0 , 0 );
      }
    }

    bool_vector_free( iactive );
  }
}


/*****************************************************************/
/*  Filesystem copy functions                                    */


void enkf_main_copy_ensemble(enkf_main_type * enkf_main        , 
                             const char * source_case          , 
                             int          source_report_step   ,
                             state_enum   source_state         ,
                             const char * target_case          ,  
                             int          target_report_step   ,
                             state_enum   target_state         , 
                             const bool_vector_type * iens_mask,
                             const char * ranking_key ,    /* It is OK to supply NULL - but if != NULL it must exist */
                             const stringlist_type * node_list) {

  /**
     Must start by setting up the enkf_fs instance to read and write
     from the correct cases.
  */

  const int ens_size            = enkf_main_get_ensemble_size( enkf_main );
  
  {
    enkf_fs_type * source_fs = enkf_main_get_alt_fs( enkf_main , source_case , true , false );
    enkf_fs_type * target_fs = enkf_main_get_alt_fs( enkf_main , target_case , false , true );
    {
      int * ranking_permutation;
      int inode , src_iens;
      
      if (ranking_key != NULL) {
        ranking_table_type * ranking_table = enkf_main_get_ranking_table( enkf_main );
        ranking_permutation = (int *) ranking_table_get_permutation( ranking_table , ranking_key );
      } else {
        ranking_permutation = util_calloc( ens_size , sizeof * ranking_permutation );
        for (src_iens = 0; src_iens < ens_size; src_iens++)
          ranking_permutation[src_iens] = src_iens;
      }
      
      for (inode =0; inode < stringlist_get_size( node_list ); inode++) {
        enkf_config_node_type * config_node = ensemble_config_get_node( enkf_main->ensemble_config , stringlist_iget( node_list , inode ));
        for (src_iens = 0; src_iens < enkf_main_get_ensemble_size( enkf_main ); src_iens++) {
          if (bool_vector_safe_iget(iens_mask , src_iens)) {
            int target_iens = ranking_permutation[src_iens];
            node_id_type src_id    = {.report_step = source_report_step , .iens = src_iens    , .state = source_state };
            node_id_type target_id = {.report_step = target_report_step , .iens = target_iens , .state = target_state };
            
            enkf_node_copy( config_node , 
                            source_fs , target_fs , 
                            src_id , target_id );
            
          }
        }
      }

      if (ranking_permutation == NULL) 
        free( ranking_permutation );
    }

    enkf_main_close_alt_fs( enkf_main , source_fs );
    enkf_main_close_alt_fs( enkf_main , target_fs );
  }
}






/**
   This is based on a general copy function, but a couple of variables
   have been set to default values because this is an initialization:

   target_step  = 0
   target_state = analyzed
   
*/

void enkf_main_initialize_from_existing__(enkf_main_type * enkf_main , 
                                          const char * source_case , 
                                          int          source_report_step,
                                          state_enum   source_state,
                                          const bool_vector_type * iens_mask,
                                          const char * ranking_key ,    /* It is OK to supply NULL - but if != NULL it must exist */
                                          const stringlist_type * node_list) {
  
  const int target_report_step  = 0;
  const state_enum target_state = ANALYZED;
  const char * target_case      = NULL;

  enkf_main_copy_ensemble(enkf_main , 
                          source_case , source_report_step , source_state , 
                          target_case , target_report_step , target_state , 
                          iens_mask , ranking_key , node_list);
  
}



/**
   This function will select all the parameter variables in the
   ensmeble, and then call enkf_main_initialize_from_existing__() with
   that list.
*/
void enkf_main_initialize_from_existing(enkf_main_type * enkf_main , 
                                        const char * source_case , 
                                        int          source_report_step,
                                        state_enum   source_state,
                                        const bool_vector_type * iens_mask,
                                        const char  * ranking_key) { 
  stringlist_type * param_list = ensemble_config_alloc_keylist_from_var_type( enkf_main->ensemble_config , PARAMETER ); /* Select only paramters - will fail for GEN_DATA of type DYNAMIC_STATE. */
  enkf_main_initialize_from_existing__(enkf_main , source_case , source_report_step , source_state , iens_mask , ranking_key , param_list );
  stringlist_free( param_list );
}



static void * enkf_main_initialize_from_scratch_mt(void * void_arg) {
  arg_pack_type * arg_pack     = arg_pack_safe_cast( void_arg );
  enkf_main_type * enkf_main   = arg_pack_iget_ptr( arg_pack , 0);
  stringlist_type * param_list = arg_pack_iget_ptr( arg_pack , 1 );
  int iens1                    = arg_pack_iget_int( arg_pack , 2 );
  int iens2                    = arg_pack_iget_int( arg_pack , 3 );
  int iens;
  
  for (iens = iens1; iens < iens2; iens++) {
    enkf_state_type * state = enkf_main_iget_state( enkf_main , iens);
    enkf_state_initialize( state , enkf_main_get_fs( enkf_main ) , param_list );
  }

  return NULL;
}


void enkf_main_initialize_from_scratch(enkf_main_type * enkf_main , const stringlist_type * param_list , int iens1 , int iens2) {
  int num_cpu               = 4;
  thread_pool_type * tp     = thread_pool_alloc( num_cpu , true );
  int ens_sub_size          = (iens2 - iens1 + 1) / num_cpu;
  arg_pack_type ** arg_list = util_calloc( num_cpu , sizeof * arg_list );
  int i;
  
  printf("Initializing .... "); fflush( stdout );
  for (i = 0; i < num_cpu;  i++) {
    arg_list[i] = arg_pack_alloc();
    arg_pack_append_ptr( arg_list[i] , enkf_main );
    arg_pack_append_ptr( arg_list[i] , param_list );
    {
      int start_iens = i * ens_sub_size;
      int end_iens   = start_iens + ens_sub_size;
      
      if (i == (num_cpu - 1))
        end_iens = iens2 + 1;  /* Input is upper limit inclusive. */

      arg_pack_append_int( arg_list[i] , start_iens );
      arg_pack_append_int( arg_list[i] , end_iens );
    }
    thread_pool_add_job( tp , enkf_main_initialize_from_scratch_mt , arg_list[i]);
  }
  thread_pool_join( tp );
  for (i = 0; i < num_cpu; i++)
    arg_pack_free( arg_list[i] ); 
  free( arg_list );
  thread_pool_free( tp );
  printf("\n");
}


/**
   This function creates a local_config file corresponding to the
   default 'ALL_ACTIVE' configuration. We eat our own dogshit around
   here...
*/

void enkf_main_create_all_active_config( const enkf_main_type * enkf_main , 
                                         const char * local_config_file ) {


  bool single_node_update = analysis_config_get_single_node_update( enkf_main->analysis_config );
  bool update_results     = analysis_config_get_update_results( enkf_main->analysis_config );

  const char * update_step_name = "ALL_ACTIVE";
  const char * ministep_name    = "ALL_ACTIVE";
  const char * obsset_name      = "ALL_OBS";
  const char * dataset_name     = "ALL_DATA";   // <- This is is created for possible further use, even if 
                                                //    single_node_update is true. 
  
  FILE * stream = util_fopen( local_config_file , "w");

  fprintf(stream , "%-32s %s\n", local_config_get_cmd_string( CREATE_UPDATESTEP ) , update_step_name);
  fprintf(stream , "%-32s %s \n", local_config_get_cmd_string( CREATE_OBSSET ) , obsset_name);
  fprintf(stream , "%-32s %s %s \n", local_config_get_cmd_string( CREATE_MINISTEP ) , ministep_name , obsset_name);
  fprintf(stream , "%-32s %s %s \n" , local_config_get_cmd_string( ATTACH_MINISTEP ), update_step_name , ministep_name);

  fprintf(stream , "%-32s %s \n", local_config_get_cmd_string( CREATE_DATASET ) , dataset_name);
  if (!single_node_update) 
    fprintf(stream , "%-32s %s %s \n", local_config_get_cmd_string( ATTACH_DATASET ) , ministep_name , dataset_name);
  
  /* Adding all observation keys */
  {
    hash_iter_type * obs_iter = enkf_obs_alloc_iter( enkf_main->obs );
    while ( !hash_iter_is_complete(obs_iter) ) {
      const char * obs_key = hash_iter_get_next_key( obs_iter );
      fprintf(stream , "%-32s %s %s\n",local_config_get_cmd_string( ADD_OBS ) , obsset_name , obs_key);
    }
    hash_iter_free( obs_iter );
  }
  
  /* Adding all node which can be updated. */
  {
    stringlist_type * keylist = ensemble_config_alloc_keylist_from_var_type( enkf_main->ensemble_config , PARAMETER + DYNAMIC_STATE + DYNAMIC_RESULT);
    int i;
    for (i = 0; i < stringlist_get_size( keylist ); i++) {
      const char * key = stringlist_iget( keylist , i);
      const enkf_config_node_type * config_node = ensemble_config_get_node( enkf_main->ensemble_config , key );
      enkf_var_type var_type = enkf_config_node_get_var_type( config_node );
      bool add_node = true;

      if ((var_type == DYNAMIC_RESULT) && (!update_results))
        add_node = false;

      /*
        Make sure the funny GEN_KW instance masquerading as
        SCHEDULE_PREDICTION_FILE is not added to the soup.
      */
      if (util_string_equal(key , "PRED"))
        add_node = false;

      
      if (add_node) {
        if (single_node_update) {
          fprintf(stream , "%-32s %s \n"    , local_config_get_cmd_string( CREATE_DATASET ) , key);
          fprintf(stream , "%-32s %s %s \n" , local_config_get_cmd_string( ATTACH_DATASET ) , ministep_name , key);
          fprintf(stream , "%-32s %s %s\n"  , local_config_get_cmd_string( ADD_DATA ) , key , key);
        } 
        fprintf(stream , "%-32s %s %s\n",local_config_get_cmd_string( ADD_DATA ) , dataset_name , key);
      }
    }
    stringlist_free( keylist);
  }

  /* Install the ALL_ACTIVE step as the default. */
  fprintf(stream , "%-32s ALL_ACTIVE" , local_config_get_cmd_string( INSTALL_DEFAULT_UPDATESTEP ));
  fclose( stream );
}




static config_type * enkf_main_alloc_config( bool site_only , bool strict ) {
  config_type * config = config_alloc();
  config_schema_item_type * item;

  /*****************************************************************/
  /* config_add_schema_item():                                            */
  /*                                                               */
  /*  1. boolean - required?                                       */
  /*****************************************************************/
  
  site_config_add_config_items( config , site_only );
  if (site_only)                                                   
    return config;                                                  /* <---------------- return statement here! */


  
  plot_config_add_config_items( config );
  analysis_config_add_config_items( config );
  ensemble_config_add_config_items(config);
  ecl_config_add_config_items( config );
  rng_config_add_config_items( config );

  /*****************************************************************/
  /* Required keywords from the ordinary model_config file */

<<<<<<< HEAD
  item = config_add_schema_item(config , CASE_TABLE_KEY , false  );
=======
  item = config_add_schema_item(config , CASE_TABLE_KEY , false , false);
>>>>>>> 1bb21c13
  config_schema_item_set_argc_minmax(item , 1 , 1 , 1, (const config_item_types [1]) {CONFIG_EXISTING_FILE});

  config_add_key_value( config , LOG_LEVEL_KEY , false , CONFIG_INT);
  config_add_key_value( config , LOG_FILE_KEY  , false , CONFIG_STRING); 

  config_add_key_value(config , MAX_RESAMPLE_KEY , false , CONFIG_INT);
  
  
<<<<<<< HEAD
  item = config_add_schema_item(config , NUM_REALIZATIONS_KEY , true  );
=======
  item = config_add_schema_item(config , NUM_REALIZATIONS_KEY , true , false);
>>>>>>> 1bb21c13
  config_schema_item_set_argc_minmax(item , 1 , 1 , 1, (const config_item_types [1]) {CONFIG_INT});
  config_add_alias(config , NUM_REALIZATIONS_KEY , "SIZE");
  config_add_alias(config , NUM_REALIZATIONS_KEY , "NUM_REALISATIONS");
  config_install_message(config , "SIZE" , "** Warning: \'SIZE\' is depreceated - use \'NUM_REALIZATIONS\' instead.");


  /*****************************************************************/
  /* Optional keywords from the model config file */

<<<<<<< HEAD
  item = config_add_schema_item( config , RUN_TEMPLATE_KEY , false  );
  config_schema_item_set_argc_minmax(item , 2 , CONFIG_DEFAULT_ARG_MAX , 2 , (const config_item_types [2]) { CONFIG_EXISTING_FILE , CONFIG_STRING });  /* Force the template to exist at boot time. */
=======
  item = config_add_schema_item( config , RUN_TEMPLATE_KEY , false , true );
  config_schema_item_set_argc_minmax(item , 2 , -1 , 2 , (const config_item_types [2]) { CONFIG_EXISTING_FILE , CONFIG_STRING });  /* Force the template to exist at boot time. */
>>>>>>> 1bb21c13

  config_add_key_value(config , RUNPATH_KEY , false , CONFIG_STRING);
  config_add_key_value(config , RERUN_PATH_KEY , false , CONFIG_STRING);
  
<<<<<<< HEAD
  item = config_add_schema_item(config , ENSPATH_KEY , false  );
  config_schema_item_set_argc_minmax(item , 1 , 1 , 0 , NULL);

  item = config_add_schema_item( config , JOBNAME_KEY , false  );
  config_schema_item_set_argc_minmax(item , 1 , 1 , 0 , NULL);
  
  item = config_add_schema_item(config , SELECT_CASE_KEY , false  );
  config_schema_item_set_argc_minmax(item , 1 , 1 , 0 , NULL);

  item = config_add_schema_item(config , DBASE_TYPE_KEY , false  );
  config_schema_item_set_argc_minmax(item , 1, 1 , 0 , NULL);
  config_schema_item_set_common_selection_set(item , 3 , (const char *[3]) {"PLAIN" , "SQLITE" , "BLOCK_FS"});

  item = config_add_schema_item(config , FORWARD_MODEL_KEY , false  );
  config_schema_item_set_argc_minmax(item , 1 , CONFIG_DEFAULT_ARG_MAX , 0 , NULL);

  item = config_add_schema_item(config , DATA_KW_KEY , false  );
  config_schema_item_set_argc_minmax(item , 2 , 2 , 0 , NULL);

  item = config_add_schema_item(config , KEEP_RUNPATH_KEY , false  );
  config_schema_item_set_argc_minmax(item , 1 , CONFIG_DEFAULT_ARG_MAX , 0 , NULL);

  config_add_key_value(config , PRE_CLEAR_RUNPATH_KEY , false , CONFIG_BOOLEAN);

  item = config_add_schema_item(config , DELETE_RUNPATH_KEY , false  );
  config_schema_item_set_argc_minmax(item , 1 , CONFIG_DEFAULT_ARG_MAX , 0 , NULL);

  item = config_add_schema_item(config , OBS_CONFIG_KEY  , false  );
  config_schema_item_set_argc_minmax(item , 1 , 1 , 1 , (const config_item_types [1]) { CONFIG_EXISTING_FILE});

  item = config_add_schema_item(config , RFT_CONFIG_KEY , false  );
  config_schema_item_set_argc_minmax(item , 1 , 1 , 1 , (const config_item_types [1]) { CONFIG_EXISTING_FILE});

  item = config_add_schema_item(config , RFTPATH_KEY , false  );
  config_schema_item_set_argc_minmax(item , 1 , 1 , 0 , NULL);

  item = config_add_schema_item(config , LOCAL_CONFIG_KEY  , false  );
  config_schema_item_set_argc_minmax(item , 1 , 1 , 1 , (const config_item_types [1]) { CONFIG_EXISTING_FILE});

  item = config_add_schema_item(config , ENKF_SCHED_FILE_KEY , false  );
  config_schema_item_set_argc_minmax(item , 1 , 1 , 1 , (const config_item_types [1]) { CONFIG_EXISTING_FILE});

  item = config_add_schema_item(config , HISTORY_SOURCE_KEY , false  );
=======
  item = config_add_schema_item(config , ENSPATH_KEY , false , false);
  config_schema_item_set_argc_minmax(item , 1 , 1 , 0 , NULL);

  item = config_add_schema_item( config , JOBNAME_KEY , false , false );
  config_schema_item_set_argc_minmax(item , 1 , 1 , 0 , NULL);
  
  item = config_add_schema_item(config , SELECT_CASE_KEY , false , false);
  config_schema_item_set_argc_minmax(item , 1 , 1 , 0 , NULL);

  item = config_add_schema_item(config , DBASE_TYPE_KEY , false , false);
  config_schema_item_set_argc_minmax(item , 1, 1 , 0 , NULL);
  config_schema_item_set_common_selection_set(item , 3 , (const char *[3]) {"PLAIN" , "SQLITE" , "BLOCK_FS"});

  item = config_add_schema_item(config , FORWARD_MODEL_KEY , false , true);
  config_schema_item_set_argc_minmax(item , 1 , -1 , 0 , NULL);

  item = config_add_schema_item(config , DATA_KW_KEY , false , true);
  config_schema_item_set_argc_minmax(item , 2 , 2 , 0 , NULL);

  item = config_add_schema_item(config , KEEP_RUNPATH_KEY , false , false);
  config_schema_item_set_argc_minmax(item , 1 , -1 , 0 , NULL);

  config_add_key_value(config , PRE_CLEAR_RUNPATH_KEY , false , CONFIG_BOOLEAN);

  item = config_add_schema_item(config , DELETE_RUNPATH_KEY , false , false);
  config_schema_item_set_argc_minmax(item , 1 , -1 , 0 , NULL);

  item = config_add_schema_item(config , OBS_CONFIG_KEY  , false , false);
  config_schema_item_set_argc_minmax(item , 1 , 1 , 1 , (const config_item_types [1]) { CONFIG_EXISTING_FILE});

  item = config_add_schema_item(config , RFT_CONFIG_KEY , false , false);
  config_schema_item_set_argc_minmax(item , 1 , 1 , 1 , (const config_item_types [1]) { CONFIG_EXISTING_FILE});

  item = config_add_schema_item(config , RFTPATH_KEY , false , false);
  config_schema_item_set_argc_minmax(item , 1 , 1 , 0 , NULL);

  item = config_add_schema_item(config , LOCAL_CONFIG_KEY  , false , true);
  config_schema_item_set_argc_minmax(item , 1 , 1 , 1 , (const config_item_types [1]) { CONFIG_EXISTING_FILE});

  item = config_add_schema_item(config , ENKF_SCHED_FILE_KEY , false , false);
  config_schema_item_set_argc_minmax(item , 1 , 1 , 1 , (const config_item_types [1]) { CONFIG_EXISTING_FILE});

  item = config_add_schema_item(config , HISTORY_SOURCE_KEY , false , false);
>>>>>>> 1bb21c13
  config_schema_item_set_argc_minmax(item , 1 , 1 , 0 , NULL);
  {
    stringlist_type * refcase_dep = stringlist_alloc_argv_ref( (const char *[1]) { REFCASE_KEY } , 1);

    config_schema_item_set_common_selection_set(item , 3 , (const char *[3]) {"SCHEDULE" , "REFCASE_SIMULATED" , "REFCASE_HISTORY"});
    config_schema_item_set_required_children_on_value(item , "REFCASE_SIMULATED" , refcase_dep);
    config_schema_item_set_required_children_on_value(item , "REFCASE_HISTORY"  , refcase_dep);

    stringlist_free(refcase_dep);
  }
  /*****************************************************************/
  /* Report */
<<<<<<< HEAD
  item = config_add_schema_item(config , REPORT_LIST_KEY , false  );
  config_schema_item_set_argc_minmax(item , 1 , CONFIG_DEFAULT_ARG_MAX , 0 , NULL);

  item = config_add_schema_item(config , REPORT_CONTEXT_KEY , false  );
  config_schema_item_set_argc_minmax(item , 2 , 2 , 0 , NULL);
  
  item = config_add_schema_item(config , REPORT_PATH_KEY , false  );
  config_schema_item_set_argc_minmax(item , 1 , 1 , 0 , NULL);

  item = config_add_schema_item( config , REPORT_WELL_LIST_KEY , false  );
  config_schema_item_set_argc_minmax(item , 1 , CONFIG_DEFAULT_ARG_MAX , 0 , NULL);
  
  item = config_add_schema_item( config , REPORT_GROUP_LIST_KEY , false  );
  config_schema_item_set_argc_minmax(item , 1 , CONFIG_DEFAULT_ARG_MAX , 0 , NULL);
  /*****************************************************************/
  /* QC */
  item = config_add_schema_item( config , QC_PATH_KEY , false  );
=======
  item = config_add_schema_item(config , REPORT_LIST_KEY , false , true);
  config_schema_item_set_argc_minmax(item , 1 , -1 , 0 , NULL);

  item = config_add_schema_item(config , REPORT_CONTEXT_KEY , false , true);
  config_schema_item_set_argc_minmax(item , 2 , 2 , 0 , NULL);
  
  item = config_add_schema_item(config , REPORT_PATH_KEY , false , false);
  config_schema_item_set_argc_minmax(item , 1 , 1 , 0 , NULL);

  item = config_add_schema_item( config , REPORT_WELL_LIST_KEY , false , true );
  config_schema_item_set_argc_minmax(item , 1 , -1 , 0 , NULL);
  
  item = config_add_schema_item( config , REPORT_GROUP_LIST_KEY , false , true );
  config_schema_item_set_argc_minmax(item , 1 , -1 , 0 , NULL);
  /*****************************************************************/
  /* QC */
  item = config_add_schema_item( config , QC_PATH_KEY , false , false );
>>>>>>> 1bb21c13
  config_schema_item_set_argc_minmax(item , 1 , 1 , 0 , NULL);
  
  return config;
}


keep_runpath_type  enkf_main_iget_keep_runpath( const enkf_main_type * enkf_main , int iens ) {
  return enkf_state_get_keep_runpath( enkf_main->ensemble[iens] );
}

void enkf_main_iset_keep_runpath( enkf_main_type * enkf_main , int iens , keep_runpath_type keep_runpath) {
  enkf_state_set_keep_runpath( enkf_main->ensemble[iens] , keep_runpath);
}

void enkf_main_set_verbose( enkf_main_type * enkf_main , bool verbose) {
  enkf_main->verbose = verbose;
}


bool enkf_main_get_verbose( const enkf_main_type * enkf_main ) {
  return enkf_main->verbose;
}

/**
   Observe that this function parses and TEMPORARILY stores the keep_runpath
   information ion the enkf_main object. This is subsequently passed on the
   enkf_state members, and the functions enkf_main_iget_keep_runpath() and
   enkf_main_iset_keep_runpath() act on the enkf_state objects, and not on the
   internal keep_runpath field of the enkf_main object (what a fxxxing mess).
*/


void enkf_main_parse_keep_runpath(enkf_main_type * enkf_main , const char * keep_runpath_string , const char * delete_runpath_string , int ens_size ) {

  int i;
  for (i = 0; i < ens_size; i++)
    int_vector_iset( enkf_main->keep_runpath , i , DEFAULT_KEEP);

  {
    int * active_list; 
    int   num_items;

    active_list = util_sscanf_alloc_active_list(keep_runpath_string , &num_items);
    for (i = 0; i < num_items; i++)
      int_vector_iset( enkf_main->keep_runpath , i , EXPLICIT_KEEP);
    
    
    free( active_list );
  }
  
  
  {
    int * active_list; 
    int   num_items;

    active_list = util_sscanf_alloc_active_list(delete_runpath_string , &num_items);
    for (i = 0; i < num_items; i++) 
      int_vector_iset( enkf_main->keep_runpath , i , EXPLICIT_DELETE);
    
    free( active_list );
  }
}



/**
   There is NO tagging anymore - if the user wants tags - the user
   supplies the key __WITH__ tags.
*/
void enkf_main_add_data_kw(enkf_main_type * enkf_main , const char * key , const char * value) {
  subst_list_append_copy( enkf_main->subst_list   , key , value , "Supplied by the user in the configuration file.");
}


void enkf_main_data_kw_fprintf_config( const enkf_main_type * enkf_main , FILE * stream ) {
  for (int i = 0; i < subst_list_get_size( enkf_main->subst_list ); i++) {
    fprintf(stream , CONFIG_KEY_FORMAT , DATA_KW_KEY );
    fprintf(stream , CONFIG_VALUE_FORMAT    , subst_list_iget_key( enkf_main->subst_list , i ));
    fprintf(stream , CONFIG_ENDVALUE_FORMAT , subst_list_iget_value( enkf_main->subst_list , i ));
  }
}


void enkf_main_clear_data_kw( enkf_main_type * enkf_main ) {
  subst_list_clear( enkf_main->subst_list );
}



static void enkf_main_init_subst_list( enkf_main_type * enkf_main ) {
  /* Here we add the functions which should be available for string substitution operations. */
  enkf_main->subst_func_pool = subst_func_pool_alloc( enkf_main->rng );
  subst_func_pool_add_func( enkf_main->subst_func_pool , "EXP"       , "exp"                               , subst_func_exp         , false , 1 , 1 , NULL);
  subst_func_pool_add_func( enkf_main->subst_func_pool , "LOG"       , "log"                               , subst_func_log         , false , 1 , 1 , NULL);
  subst_func_pool_add_func( enkf_main->subst_func_pool , "POW10"     , "Calculates 10^x"                   , subst_func_pow10       , false , 1 , 1 , NULL);
  subst_func_pool_add_func( enkf_main->subst_func_pool , "ADD"       , "Adds arguments"                    , subst_func_add         , true  , 1 , 0 , NULL);
  subst_func_pool_add_func( enkf_main->subst_func_pool , "MUL"       , "Multiplies arguments"              , subst_func_mul         , true  , 1 , 0 , NULL);
  subst_func_pool_add_func( enkf_main->subst_func_pool , "RANDINT"   , "Returns a random integer - 32 bit" , subst_func_randint     , false , 0 , 0 , enkf_main->rng);
  subst_func_pool_add_func( enkf_main->subst_func_pool , "RANDFLOAT" , "Returns a random float 0-1."       , subst_func_randfloat   , false , 0 , 0 , enkf_main->rng);

  /**
     Allocating the parent subst_list instance. This will (should ...)
     be the top level subst instance for all substitions in the ert
     program.

     All the functions available or only installed in this
     subst_list.

     The key->value replacements installed in this instance are
     key,value pairs which are:

      o Common to all ensemble members.

      o Constant in time.
  */

  enkf_main->subst_list = subst_list_alloc( enkf_main->subst_func_pool );
  /* Installing the functions. */
  subst_list_insert_func( enkf_main->subst_list , "EXP"         , "__EXP__");
  subst_list_insert_func( enkf_main->subst_list , "LOG"         , "__LOG__");
  subst_list_insert_func( enkf_main->subst_list , "POW10"       , "__POW10__");
  subst_list_insert_func( enkf_main->subst_list , "ADD"         , "__ADD__");
  subst_list_insert_func( enkf_main->subst_list , "MUL"         , "__MUL__");
  subst_list_insert_func( enkf_main->subst_list , "RANDINT"     , "__RANDINT__");
  subst_list_insert_func( enkf_main->subst_list , "RANDFLOAT"   , "__RANDFLOAT__");
}



static enkf_main_type * enkf_main_alloc_empty( ) {
  enkf_main_type * enkf_main = util_malloc(sizeof * enkf_main);
  UTIL_TYPE_ID_INIT(enkf_main , ENKF_MAIN_ID);
  enkf_main->current_fs_case    = NULL;
  enkf_main->dbase              = NULL;
  enkf_main->ensemble           = NULL;
  enkf_main->user_config_file   = NULL;
  enkf_main->site_config_file   = NULL;
  enkf_main->rft_config_file    = NULL;
  enkf_main->local_config       = NULL;
  enkf_main->ens_size           = 0;
  enkf_main->keep_runpath       = int_vector_alloc( 0 , DEFAULT_KEEP );
  enkf_main->logh               = log_alloc_existing( NULL , DEFAULT_LOG_LEVEL );
  enkf_main->rng_config         = rng_config_alloc( );
  
  enkf_main_set_verbose( enkf_main , true );
  enkf_main->site_config      = site_config_alloc_empty();
  enkf_main->ensemble_config  = ensemble_config_alloc_empty();
  enkf_main->ecl_config       = ecl_config_alloc_empty();
  enkf_main->qc_config        = qc_config_alloc( DEFAULT_QC_PATH );
  enkf_main->model_config     = model_config_alloc_empty();
  enkf_main->analysis_config  = analysis_config_alloc_default( enkf_main->rng );   /* This is ready for use. */
  enkf_main->plot_config      = plot_config_alloc_default();       /* This is ready for use. */
  enkf_main->report_list      = ert_report_list_alloc( DEFAULT_REPORT_PATH , plot_config_get_path( enkf_main->plot_config ) );
  enkf_main->ranking_table    = ranking_table_alloc( 0 );
  return enkf_main;
}




static void enkf_main_install_data_kw( enkf_main_type * enkf_main , hash_type * config_data_kw) {
  /*
    Installing the DATA_KW keywords supplied by the user - these are
    at the very top level, so they can reuse everything defined later.
  */
  {
    hash_iter_type * iter = hash_iter_alloc(config_data_kw);
    const char * key = hash_iter_get_next_key(iter);
    while (key != NULL) {
      enkf_main_add_data_kw( enkf_main , key , hash_get( config_data_kw , key ));
      key = hash_iter_get_next_key(iter);
    }
    hash_iter_free(iter);
  }



  /*
     Installing the based (key,value) pairs which are common to all
     ensemble members, and independent of time.
  */
  {
    char * cwd             = util_alloc_cwd();
    char * date_string     = util_alloc_date_stamp();

    char * cwd_key         = util_alloc_sprintf( INTERNAL_DATA_KW_TAG_FORMAT , "CWD" );
    char * config_path_key = util_alloc_sprintf( INTERNAL_DATA_KW_TAG_FORMAT , "CONFIG_PATH" );
    char * date_key        = util_alloc_sprintf( INTERNAL_DATA_KW_TAG_FORMAT , "DATE" );
    char * num_cpu_key     = util_alloc_sprintf( INTERNAL_DATA_KW_TAG_FORMAT , "NUM_CPU" );
    char * num_cpu_string  = "1";
    

    subst_list_append_owned_ref( enkf_main->subst_list , cwd_key   , cwd , "The current working directory we are running from - the location of the config file.");
    subst_list_append_ref( enkf_main->subst_list , config_path_key , cwd , "The current working directory we are running from - the location of the config file.");
    subst_list_append_owned_ref( enkf_main->subst_list , date_key  , date_string , "The current date");
    subst_list_append_ref( enkf_main->subst_list , num_cpu_key     , num_cpu_string , "The number of CPU used for one forward model.");
    
    
    free( num_cpu_key );
    free( cwd_key );
    free( config_path_key );
    free( date_key );
  }
}



/**
   This function will resize the enkf_main->ensemble vector,
   allocating or freeing enkf_state instances as needed.
*/


void enkf_main_resize_ensemble( enkf_main_type * enkf_main , int new_ens_size ) {
  int iens;

  /* No change */
  if (new_ens_size == enkf_main->ens_size)
    return ;

  ranking_table_set_ens_size( enkf_main->ranking_table , new_ens_size );
  /* Tell the site_config object (i.e. the queue drivers) about the new ensemble size: */
  site_config_set_ens_size( enkf_main->site_config , new_ens_size );
  

  /* The ensemble is shrinking. */
  if (new_ens_size < enkf_main->ens_size) {
    /*1: Free all ensemble members which go out of scope. */
    for (iens = new_ens_size; iens < enkf_main->ens_size; iens++)
      enkf_state_free( enkf_main->ensemble[iens] );
    
    /*2: Shrink the ensemble pointer. */
    enkf_main->ensemble = util_realloc(enkf_main->ensemble , new_ens_size * sizeof * enkf_main->ensemble );
    enkf_main->ens_size = new_ens_size;
    return;
  }
  
  
  /* The ensemble is expanding */
  if (new_ens_size > enkf_main->ens_size) {
    /*1: Grow the ensemble pointer. */
    enkf_main->ensemble = util_realloc(enkf_main->ensemble , new_ens_size * sizeof * enkf_main->ensemble );

    /*2: Allocate the new ensemble members. */
    for (iens = enkf_main->ens_size; iens < new_ens_size; iens++) 

      /* Observe that due to the initialization of the rng - this function is currently NOT thread safe. */
      enkf_main->ensemble[iens] = enkf_state_alloc(iens,
                                                   enkf_main->rng , 
                                                   enkf_main->dbase ,
                                                   model_config_iget_casename( enkf_main->model_config , iens ) ,
                                                   enkf_main->pre_clear_runpath                                 ,
                                                   int_vector_safe_iget( enkf_main->keep_runpath , iens)        , 
                                                   enkf_main->model_config                                      ,
                                                   enkf_main->ensemble_config                                   ,
                                                   enkf_main->site_config                                       ,
                                                   enkf_main->ecl_config                                        ,
                                                   enkf_main->logh                                              ,
                                                   enkf_main->templates                                         ,
                                                   enkf_main->subst_list);
    enkf_main->ens_size = new_ens_size;
    return;
  }
  
  util_abort("%s: something is seriously broken - should NOT be here .. \n",__func__);
}





void enkf_main_update_node( enkf_main_type * enkf_main , const char * key ) {
  int iens;
  for (iens = 0; iens < enkf_main->ens_size; iens++) 
    enkf_state_update_node( enkf_main->ensemble[iens] , key );
}





/**
   When the case has changed it is essential to invalidate the meta
   information in the enkf_nodes, otherwise the nodes might reuse old
   data (from a previous case).
*/

static void enkf_main_invalidate_cache( enkf_main_type * enkf_main ) {
  int ens_size = enkf_main_get_ensemble_size( enkf_main );
  int iens;
  for (iens = 0; iens < ens_size; iens++)
    enkf_state_invalidate_cache( enkf_main->ensemble[iens] );
}



void enkf_main_create_fs( enkf_main_type * enkf_main , const char * fs_path) {
  fs_driver_impl driver_id = model_config_get_dbase_type( enkf_main->model_config );
  void * arg = NULL;
  
  enkf_fs_create_fs( fs_path , driver_id , arg );
}


static void enkf_main_link_current_fs__( enkf_main_type * enkf_main , const char * case_path) {
  const char * ens_path = model_config_get_enspath( enkf_main->model_config);
  
  /* 1: Create a symlink pointing to the currently open case. */
  {
    char * current_link = util_alloc_filename( ens_path , CURRENT_CASE , NULL );
    {
      if (util_entry_exists( current_link ))
        unlink( current_link );
      symlink( case_path , current_link );
    }
    free( current_link );
  }


  /* 2: Update a small text file with the name of the host currently
        running ert, the pid number of the process, the active case
        and when it started. 
        
        If the previous shutdown was unclean the file will be around,
        and we will need the info from the previous invocation which
        is in the file. For that reason we open with mode 'a' instead
        of 'w'.
  */
  {
    int buffer_size = 256;
    char * current_host = util_alloc_filename( ens_path , CASE_LOG , NULL );
    FILE * stream = util_fopen( current_host , "a");
    
    fprintf(stream , "CASE:%-16s  " , case_path ); 
    fprintf(stream , "PID:%-8d  " , getpid());
    {
      char hostname[buffer_size];
      gethostname( hostname , buffer_size );
      fprintf(stream , "HOST:%-16s  " , hostname );
    }

    
    {
      int year,month,day,hour,minute,second;
      time_t now = time( NULL );
      
      util_set_datetime_values( now , &second , &minute , &hour , &day , &month , &year );
      
      fprintf(stream , "TIME:%02d/%02d/%4d-%02d.%02d.%02d\n" , day , month ,  year , hour , minute , second);
    }
    fclose( stream );
    free( current_host );
  }
}




static void enkf_main_close_fs( enkf_main_type * enkf_main ) {
  enkf_fs_close( enkf_main->dbase );
  enkf_main->dbase = NULL;
}


enkf_fs_type * enkf_main_get_fs(const enkf_main_type * enkf_main) {
  return enkf_main->dbase;
}


char * enkf_main_alloc_mount_point( const enkf_main_type * enkf_main , const char * case_path) {
  char * mount_point;
  if (util_is_abs_path( case_path ))
    mount_point = util_alloc_string_copy( case_path );
  else
    mount_point = util_alloc_filename( model_config_get_enspath( enkf_main->model_config) , case_path , NULL);
  return mount_point;
}

void enkf_main_set_fs( enkf_main_type * enkf_main , enkf_fs_type * fs , const char * case_path ) {
  if (enkf_main->dbase != fs) {
    if (enkf_main->dbase != NULL)
      enkf_main_close_fs( enkf_main );
    enkf_main->dbase = fs;

    enkf_main_link_current_fs__( enkf_main , case_path);
    enkf_main->current_fs_case = util_realloc_string_copy( enkf_main->current_fs_case , case_path);
    enkf_main_gen_data_special( enkf_main );
  }
}


stringlist_type * enkf_main_alloc_caselist( const enkf_main_type * enkf_main ) {
  stringlist_type * case_list = stringlist_alloc_new( );
  {
    const char * ens_path = model_config_get_enspath( enkf_main->model_config );
    DIR * ens_dir = opendir( ens_path );
    if (ens_dir != NULL) {
      int ens_fd = dirfd( ens_dir );
      if (ens_fd != -1) {
        struct dirent * dp;
        do {
          dp = readdir( ens_dir );
          if (dp != NULL) {
            if (!(util_string_equal( dp->d_name , ".") || util_string_equal(dp->d_name , ".."))) {
              if (!util_string_equal( dp->d_name , CURRENT_CASE)) {
                char * full_path = util_alloc_filename( ens_path , dp->d_name , NULL);
                if (util_is_directory( full_path ))
                  stringlist_append_copy( case_list , dp->d_name );
                free( full_path);
              }
            }
          }
        } while (dp != NULL);
      }
    }
    closedir( ens_dir );
  }
  return case_list;
}


void enkf_main_close_alt_fs(enkf_main_type * enkf_main , enkf_fs_type * fs) {
  if (fs != enkf_main->dbase) 
    enkf_fs_close( fs );
}


enkf_fs_type * enkf_main_get_alt_fs(enkf_main_type * enkf_main , const char * case_path , bool read_only , bool create) {
  enkf_fs_type * alt_fs = enkf_main->dbase;
  if (case_path != NULL) {
    char * new_mount_point    = enkf_main_alloc_mount_point( enkf_main , case_path );
    const char * current_mount_point = NULL;
    
    if (enkf_main->dbase != NULL)
      current_mount_point = enkf_fs_get_mount_point( enkf_main->dbase );

    if (!util_string_equal( new_mount_point , current_mount_point )) {
      if (!enkf_fs_exists( new_mount_point )) {
        if (create)
          enkf_fs_create_fs( new_mount_point,
                             model_config_get_dbase_type( enkf_main->model_config ) , 
                             model_config_get_dbase_args( enkf_main->model_config ));
      }
      alt_fs = enkf_fs_open( new_mount_point , read_only );
    }
    free( new_mount_point );
  }
  return alt_fs;
}

void enkf_main_gen_data_special( enkf_main_type * enkf_main ) {
  stringlist_type * gen_data_keys = ensemble_config_alloc_keylist_from_impl_type( enkf_main->ensemble_config , GEN_DATA);
  for (int i=0; i < stringlist_get_size( gen_data_keys ); i++) {
    enkf_config_node_type * config_node = ensemble_config_get_node( enkf_main->ensemble_config , stringlist_iget( gen_data_keys , i));
    enkf_var_type var_type = enkf_config_node_get_var_type(config_node);
    if ((var_type == DYNAMIC_STATE) || (var_type == DYNAMIC_RESULT)) {
      gen_data_config_type * gen_data_config = enkf_config_node_get_ref( config_node );
      gen_data_config_set_dynamic( gen_data_config , enkf_main->dbase );
      gen_data_config_set_ens_size( gen_data_config , enkf_main->ens_size );
    }
  }
  stringlist_free( gen_data_keys );
}


void enkf_main_select_fs( enkf_main_type * enkf_main , const char * case_path ) {
  enkf_fs_type * new_fs = enkf_main_get_alt_fs( enkf_main , case_path , false , true );
  
  if (new_fs != NULL) 
    enkf_main_set_fs( enkf_main , new_fs , case_path);
  else {
    const char * ens_path = model_config_get_enspath( enkf_main->model_config );
    util_exit("%s: select filesystem %s:%s failed \n",__func__ , ens_path , case_path );
  }
}


const char * enkf_main_get_current_fs( const enkf_main_type * enkf_main ) {
  return enkf_main->current_fs_case;
}




void enkf_main_user_select_fs(enkf_main_type * enkf_main , const char * input_case ) {
  const char * ens_path = model_config_get_enspath( enkf_main->model_config);      
  int root_version = enkf_fs_get_version104( ens_path );
  if (root_version == -1 || root_version == 105) {
    if (input_case == NULL) {
      char * current_mount_point = util_alloc_filename( ens_path , CURRENT_CASE , NULL);
      
      if (enkf_fs_exists( current_mount_point )) {
        // We will mount the case under the 'current' link; we use
        // readlink to get hold of the actual target before calling the 
        // enkf_main_select_fs() function
        char * target_case = util_alloc_atlink_target( ens_path , CURRENT_CASE );
        enkf_main_select_fs( enkf_main , target_case );  // Selecting (a new) default case
        free( target_case );
      } else 
        enkf_main_select_fs( enkf_main , DEFAULT_CASE );  // Selecting (a new) default case

      free( current_mount_point );
    } else
      enkf_main_select_fs( enkf_main , input_case );
  }  else {
    fprintf(stderr,"Sorry: the filesystem located in %s must be upgraded before the current ERT version can read it.\n" , ens_path);
    exit(1);
  }
}


/******************************************************************/

/**
   SCHEDULE_PREDICTION_FILE.
   
   The SCHEDULE_PREDICTION_FILE is implemented as a GEN_KW instance,
   with some twists. Observe the following:
   
   1. The SCHEDULE_PREDICTION_FILE is added to the ensemble_config
      as a GEN_KW node with key 'PRED'.
   
   2. The target file is set equal to the initial prediction file
      (i.e. the template in this case), NOT including any path
      components.

*/


void enkf_main_set_schedule_prediction_file__( enkf_main_type * enkf_main , const char * template_file , const char * parameters , const char * min_std , const char * init_file_fmt) {
  const char * key = "PRED";
  /*
    First remove/delete existing PRED node if it is already installed.
  */
  if (ensemble_config_has_key( enkf_main->ensemble_config , key))
    enkf_main_del_node( enkf_main , key );

  if (template_file != NULL) {
    char * target_file;
    enkf_config_node_type * config_node = ensemble_config_add_gen_kw( enkf_main->ensemble_config , key );                                                
    {
      char * base;
      char * ext;
      util_alloc_file_components( template_file , NULL , &base , &ext);
      target_file = util_alloc_filename(NULL , base , ext );
      util_safe_free( base );
      util_safe_free( ext );
    }
    enkf_config_node_update_gen_kw( config_node , target_file , template_file , parameters , min_std , init_file_fmt );
    free( target_file );
    ecl_config_set_schedule_prediction_file( enkf_main->ecl_config , template_file );
  }
}


void enkf_main_set_schedule_prediction_file( enkf_main_type * enkf_main , const char * schedule_prediction_file) {
  enkf_main_set_schedule_prediction_file__(enkf_main , schedule_prediction_file , NULL , NULL , NULL );
}


const char * enkf_main_get_schedule_prediction_file( const enkf_main_type * enkf_main ) {
  return ecl_config_get_schedule_prediction_file( enkf_main->ecl_config );
}


/*
   Adding inverse observation keys to the enkf_nodes; can be called
   several times.
*/


void enkf_main_update_obs_keys( enkf_main_type * enkf_main ) {
  /* First clear all existing observation keys. */
  ensemble_config_clear_obs_keys( enkf_main->ensemble_config );

  /* Add new observation keys. */
  {
    hash_type      * map  = enkf_obs_alloc_data_map(enkf_main->obs);
    hash_iter_type * iter = hash_iter_alloc(map);
    const char * obs_key  = hash_iter_get_next_key(iter);
    while (obs_key  != NULL) {
      const char * state_kw = hash_get(map , obs_key);
      ensemble_config_add_obs_key(enkf_main->ensemble_config , state_kw , obs_key);
      obs_key = hash_iter_get_next_key(iter);
    }
    hash_iter_free(iter);
    hash_free(map);
  }
}

/*****************************************************************/


void enkf_main_set_log_file( enkf_main_type * enkf_main , const char * log_file ) {
  log_reset_filename( enkf_main->logh , log_file);
}


const char * enkf_main_get_log_file( const enkf_main_type * enkf_main ) {
  return log_get_filename( enkf_main->logh );
}


void enkf_main_set_log_level( enkf_main_type * enkf_main , int log_level ) {
  log_set_level( enkf_main->logh , log_level);
}


int enkf_main_get_log_level( const enkf_main_type * enkf_main ) {
  return log_get_level( enkf_main->logh );
}


static void enkf_main_init_log( enkf_main_type * enkf_main , const config_type * config ) {
  if (config_item_set( config , LOG_LEVEL_KEY))
    enkf_main_set_log_level( enkf_main , config_get_value_as_int(config , LOG_LEVEL_KEY));
  
  if (config_item_set( config , LOG_FILE_KEY))
    enkf_main_set_log_file( enkf_main , config_get_value(config , LOG_FILE_KEY));
  else {
    char * log_file = util_alloc_filename(NULL , enkf_main->user_config_file , DEFAULT_LOG_FILE);
    enkf_main_set_log_file( enkf_main , log_file );
    free( log_file );
  }
  
  if (enkf_main->verbose)
    printf("Activity will be logged to ..............: %s \n",log_get_filename( enkf_main->logh ));
  log_add_message(enkf_main->logh , 1 , NULL , "ert configuration loaded" , false);
}

static void enkf_main_init_data_kw( enkf_main_type * enkf_main , config_type * config ) {
  hash_type      * data_kw   = config_alloc_hash(config , DATA_KW_KEY);
  enkf_main_install_data_kw( enkf_main , data_kw );
  hash_free( data_kw );
}

    



/*****************************************************************/


void enkf_main_rng_init( enkf_main_type * enkf_main) {
  const char * seed_load  = rng_config_get_seed_load_file( enkf_main->rng_config );
  const char * seed_store = rng_config_get_seed_store_file( enkf_main->rng_config );
  enkf_main->rng = rng_alloc( rng_config_get_type(enkf_main->rng_config) , INIT_DEFAULT);
  
  if (seed_load != NULL) {
    FILE * stream = util_fopen( seed_load , "r");
    rng_fscanf_state( enkf_main->rng , stream );
    fclose( stream );
  } else
    rng_init( enkf_main->rng , INIT_DEV_RANDOM );
  

  if (seed_store != NULL) {
    FILE * stream = util_mkdir_fopen( seed_store , "w");
    rng_fprintf_state( enkf_main->rng , stream );
    fclose( stream );
  }
}



/**
   Observe that the site-config initializations starts with chdir() to
   the location of the site_config_file; this ensures that the
   site_config can contain relative paths to job description files and
   scripts.
*/


static void enkf_main_bootstrap_site(enkf_main_type * enkf_main , const char * site_config_file , bool strict) {
  char * cwd = util_alloc_cwd();
  {

    {
      char * site_config_path;
      util_alloc_file_components( site_config_file , &site_config_path , NULL , NULL );
      if (site_config_path != NULL) {
        if (chdir( site_config_path ) != 0) 
          util_abort("s: holy diver - could not chdir() to directory:%s containing the site configuration. \n",__func__ , site_config_path);
      }
      util_safe_free( site_config_path );
    }
    
    {
      config_type * config = enkf_main_alloc_config( true , strict );
      config_parse(config , site_config_file  , "--" , INCLUDE_KEY , DEFINE_KEY , true , false);
      site_config_init( enkf_main->site_config , config , false);                                /*  <---- site_config : first pass. */  
      ert_report_list_site_init( enkf_main->report_list , config );
      config_free( config );
    }

  }
  chdir( cwd );
  free( cwd );
}


/**
   This function boots everything needed for running a EnKF
   application. Very briefly it can be summarized as follows:

    1. A large config object is initalized with all the possible
       keywords we are looking for.

    2. All the config files are parsed in one go.

    3. The various objects are build up by reading from the config
       object.

    4. The resulting enkf_main object contains *EVERYTHING*
       (whoaha...)


  Observe that the function will start with chdir() to the directory
  containing the configuration file, so that all subsequent file
  references are relative to the location of the configuration
  file. This also applies if the command_line argument given is a
  symlink.


  If the parameter @strict is set to false a configuration with some
  missing parameters will validate; this is to support bootstrapping
  from a minimal configuration created by the GUI. The parameters
  which become optional in a non-strict mode are:

    FORWARD_MODEL
    DATA_FILE
    SCHEDULE_FILE
    ECLBASE 

*/



enkf_main_type * enkf_main_bootstrap(const char * _site_config, const char * _model_config, bool strict , bool verbose) {
  const char     * site_config  = getenv("ERT_SITE_CONFIG");
  char           * model_config;
  enkf_main_type * enkf_main;    /* The enkf_main object is allocated when the config parsing is completed. */

  if (site_config == NULL)
    site_config = _site_config;
  
  if (site_config == NULL)
    util_exit("%s: main enkf_config file is not set. Use environment variable \"ERT_SITE_CONFIG\" - or recompile - aborting.\n",__func__);
  
  {
    char * path;
    char * base;
    char * ext;
    if (util_is_link( _model_config )) {   /* The command line argument given is a symlink - we start by changing to */
                                           /* the real location of the configuration file. */
      char  * realpath = util_alloc_link_target( _model_config ); 
      util_alloc_file_components(realpath , &path , &base , &ext);
      free( realpath );
    } else 
      util_alloc_file_components(_model_config , &path , &base , &ext);

    if (path != NULL) {
      if (chdir(path) != 0)
        util_abort("%s: failed to change directory to: %s : %s \n",__func__ , path , strerror(errno));
      
      if (verbose)
        printf("Changing to directory ...................: %s \n",path);
      
      if (ext != NULL) 
        model_config = util_alloc_filename( NULL , base , ext );
      else
        model_config = util_alloc_string_copy( base );

    } else
      model_config = util_alloc_string_copy(_model_config);
    
    util_safe_free( path );
    util_safe_free( base );
    util_safe_free( ext );
  }


  if (!util_file_exists(site_config))  util_exit("%s: can not locate site configuration file:%s \n",__func__ , site_config);
  if (!util_file_exists(model_config)) util_exit("%s: can not locate user configuration file:%s \n",__func__ , model_config);
  {
    enkf_main            = enkf_main_alloc_empty( );
    config_type * config;
    /* Parsing the site_config file first */
    enkf_main_set_verbose( enkf_main , verbose );
    enkf_main_bootstrap_site( enkf_main , site_config , strict );
    
    
    config = enkf_main_alloc_config( false , strict );
    site_config_init_user_mode( enkf_main->site_config );
    config_parse(config , model_config , "--" , INCLUDE_KEY , DEFINE_KEY , true , true);
    site_config_init( enkf_main->site_config , config , true );                                   /*  <---- model_config : second pass. */ 

    /*****************************************************************/
    /* OK - now we have parsed everything - and we are ready to start
       populating the enkf_main object.
    */


    enkf_main_set_site_config_file( enkf_main , site_config );
    enkf_main_set_user_config_file( enkf_main , model_config );
    enkf_main_init_log( enkf_main , config );
    /*
      Initializing the various 'large' sub config objects. 
    */
    rng_config_init( enkf_main->rng_config , config );
    enkf_main_rng_init( enkf_main );  /* Must be called before the ensmeble is created. */
    enkf_main_init_subst_list( enkf_main );
    enkf_main_init_data_kw( enkf_main , config );
    
    analysis_config_load_internal_modules( enkf_main->analysis_config );
    analysis_config_init( enkf_main->analysis_config , config );
    ecl_config_init( enkf_main->ecl_config , config );
    plot_config_init( enkf_main->plot_config , config );
    ensemble_config_init( enkf_main->ensemble_config , config , ecl_config_get_grid( enkf_main->ecl_config ) , ecl_config_get_refcase( enkf_main->ecl_config) );
    qc_config_init( enkf_main->qc_config , config );
    model_config_init( enkf_main->model_config , 
                       config , 
                       enkf_main_get_ensemble_size( enkf_main ),
                       site_config_get_installed_jobs(enkf_main->site_config) ,
                       ecl_config_get_last_history_restart( enkf_main->ecl_config ),
                       ecl_config_get_sched_file(enkf_main->ecl_config) ,
                       ecl_config_get_refcase( enkf_main->ecl_config ));
    enkf_main_update_num_cpu( enkf_main );
    {
      if (config_item_set( config , SCHEDULE_PREDICTION_FILE_KEY)) {
        stringlist_type * tokens = config_iget_stringlist_ref(config , SCHEDULE_PREDICTION_FILE_KEY , 0);
        const char * template_file = stringlist_iget(tokens , 0);
        {
          hash_type * opt_hash                = hash_alloc_from_options( tokens );
          
          const char * parameters = hash_safe_get( opt_hash , "PARAMETERS" );
          const char * min_std    = hash_safe_get( opt_hash , "MIN_STD"    );
          const char * init_files = hash_safe_get( opt_hash , "INIT_FILES" );  
          
          enkf_main_set_schedule_prediction_file__( enkf_main , template_file , parameters , min_std , init_files );
          hash_free( opt_hash );
        }
      }
    }
    
    
    /*****************************************************************/
    /**
       To keep or not to keep the runpath directories? The problem is
       that the default behavior is different depending on the run_mode:

       enkf_mode: In this case the default behaviour is to delete the
       runpath directories. You can explicitly say that you want to
       keep runpath directories with the KEEP_RUNPATH
       directive.

       experiments: In this case the default is to keep the runpath
       directories around, but you can explicitly say that you
       want to remove the directories by using the DELETE_RUNPATH
       option.

       The final decision is performed in enkf_state().
    */
    {
      {
        char * keep_runpath_string   = NULL;
        char * delete_runpath_string = NULL;
        int    ens_size              = config_get_value_as_int(config , NUM_REALIZATIONS_KEY);
        
        if (config_has_set_item(config , KEEP_RUNPATH_KEY))
          keep_runpath_string = config_alloc_joined_string(config , KEEP_RUNPATH_KEY , "");

        if (config_has_set_item(config , DELETE_RUNPATH_KEY))
          delete_runpath_string = config_alloc_joined_string(config , DELETE_RUNPATH_KEY , "");

        enkf_main_parse_keep_runpath( enkf_main , keep_runpath_string , delete_runpath_string , ens_size );

        util_safe_free( keep_runpath_string   );
        util_safe_free( delete_runpath_string );
      }

      /* This is really in the wrong place ... */
      {
        enkf_main->pre_clear_runpath = DEFAULT_PRE_CLEAR_RUNPATH;
        if (config_has_set_item(config , PRE_CLEAR_RUNPATH_KEY))
          enkf_main->pre_clear_runpath = config_get_value_as_bool( config , PRE_CLEAR_RUNPATH_KEY);
      }




      if (config_has_set_item(config , STATIC_KW_KEY)) {
        for (int i=0; i < config_get_occurences(config , STATIC_KW_KEY); i++) {
          const stringlist_type * static_kw_list = config_iget_stringlist_ref(config , STATIC_KW_KEY , i);
          int k;
          for (k = 0; k < stringlist_get_size(static_kw_list); k++)
            ecl_config_add_static_kw(enkf_main->ecl_config , stringlist_iget( static_kw_list , k));
        }
      }
            
      /* Installing templates */
      {
        enkf_main->templates       = ert_templates_alloc( enkf_main->subst_list );
        for (int i=0; i < config_get_occurences( config , RUN_TEMPLATE_KEY); i++) {
          const char * template_file = config_iget( config , RUN_TEMPLATE_KEY , i , 0);
          const char * target_file   = config_iget( config , RUN_TEMPLATE_KEY , i , 1);
          ert_template_type * template = ert_templates_add_template( enkf_main->templates , NULL , template_file , target_file , NULL);
          
          for (int iarg = 2; iarg < config_get_occurence_size( config , RUN_TEMPLATE_KEY , i); iarg++) {
            char * key , *value;
            util_binary_split_string( config_iget( config , RUN_TEMPLATE_KEY , i , iarg ), "=:" , true , &key , &value);
            
            if (value != NULL) 
              ert_template_add_arg( template ,key , value );
            else
              fprintf(stderr,"** Warning - failed to parse argument:%s as key:value - ignored \n",config_iget( config , "RUN_TEMPLATE" , i , iarg ));

            free( key );
            util_safe_free( value );
          }
        }
      }

      /*****************************************************************/
      ert_report_list_init( enkf_main->report_list , config , ecl_config_get_refcase( enkf_main->ecl_config ));
      
      {
        const char * obs_config_file;
        if (config_has_set_item(config , OBS_CONFIG_KEY))
          obs_config_file = config_iget(config  , OBS_CONFIG_KEY , 0,0);
        else
          obs_config_file = NULL;

        enkf_main->obs = enkf_obs_alloc( model_config_get_history(enkf_main->model_config), analysis_config_get_std_cutoff(enkf_main->analysis_config) );
        enkf_main_load_obs( enkf_main , obs_config_file );
      }

      enkf_main_update_obs_keys(enkf_main);

      {
        const char * rft_config_file = NULL;
        if (config_has_set_item(config , RFT_CONFIG_KEY))
          rft_config_file = config_iget(config , RFT_CONFIG_KEY , 0,0);

        enkf_main_set_rft_config_file( enkf_main , rft_config_file ); 
      }
      

      /*****************************************************************/
      {
        const char * select_case = NULL;
        if (config_item_set( config , SELECT_CASE_KEY))
          select_case = config_get_value( config , SELECT_CASE_KEY );
        
        enkf_main_user_select_fs( enkf_main , select_case );
      }

      /* Adding ensemble members */
      enkf_main_resize_ensemble( enkf_main  , config_iget_as_int(config , NUM_REALIZATIONS_KEY , 0 , 0) );
        
      /*****************************************************************/
      /*
         Installing the local_config object. Observe that the
         ALL_ACTIVE local_config configuration is ALWAYS loaded. But
         if you have created a personal local config that will be
         loaded on top.
      */

      if (model_config_has_history( enkf_main->model_config )) {
        enkf_main->local_config  = local_config_alloc( /*enkf_main->ensemble_config , enkf_main->enkf_obs , */ model_config_get_last_history_restart( enkf_main->model_config ));
        
        /* First create the default ALL_ACTIVE configuration. */
        {
          char * all_active_config_file = util_alloc_tmp_file("/tmp" , "enkf_local_config" , true);
          enkf_main_create_all_active_config( enkf_main , 
                                              all_active_config_file );
          
          /* Install custom local_config - if present.*/
          {
            int i;
            for (i = 0; i < config_get_occurences( config , LOCAL_CONFIG_KEY); i++) {
              const stringlist_type * files = config_iget_stringlist_ref(config , LOCAL_CONFIG_KEY , i);
              for (int j=0; j < stringlist_get_size( files ); j++)
                local_config_add_config_file( enkf_main->local_config , stringlist_iget( files , j) );
            }
          }
          
          /**
             This is where the local configuration files are actually parsed. 
          */
          local_config_reload( enkf_main->local_config , 
                               ecl_config_get_grid( enkf_main->ecl_config ), 
                               enkf_main->ensemble_config , 
                               enkf_main->obs , 
                               all_active_config_file );

          unlink( all_active_config_file );
          free(all_active_config_file);
        }
      } else 
        if (config_get_occurences( config , LOCAL_CONFIG_KEY) > 0) 
          fprintf(stderr,"** Warning: Not possible to configure local analysis without SCHEDULE or REFCASE - %s keyword(s) ignored\n", LOCAL_CONFIG_KEY);
    }
    config_free(config);
  }
  enkf_main_init_jobname( enkf_main );
  enkf_main_gen_data_special( enkf_main );
  free( model_config );
  return enkf_main;
}




/**
   This function creates a minimal configuration file, with a few
   parameters (a bit arbitrary) parameters read from (typically) a GUI
   configuration dialog.

   The set of parameters written by this function is _NOT_ a minimum
   set to generate a valid configuration.
*/

void enkf_main_create_new_config( const char * config_file , const char * storage_path , const char * case_name , const char * dbase_type , int num_realizations) {
  
  FILE * stream = util_mkdir_fopen( config_file , "w" );
  
  fprintf(stream , CONFIG_KEY_FORMAT      , ENSPATH_KEY);
  fprintf(stream , CONFIG_ENDVALUE_FORMAT , storage_path );

  fprintf(stream , CONFIG_KEY_FORMAT      , SELECT_CASE_KEY);
  fprintf(stream , CONFIG_ENDVALUE_FORMAT , case_name);

  fprintf(stream , CONFIG_KEY_FORMAT      , DBASE_TYPE_KEY);
  fprintf(stream , CONFIG_ENDVALUE_FORMAT , dbase_type);

  fprintf(stream , CONFIG_KEY_FORMAT      , NUM_REALIZATIONS_KEY);
  fprintf(stream , CONFIG_INT_FORMAT , num_realizations);
  fprintf(stream , "\n");
  
  fclose( stream );

  printf("Have created configuration file: %s \n",config_file );
}








/**
   First deleting all the nodes - then the configuration.
*/

void enkf_main_del_node(enkf_main_type * enkf_main , const char * key) {
  const int ens_size = enkf_main_get_ensemble_size( enkf_main );
  int iens;
  for (iens = 0; iens < ens_size; iens++)
    enkf_state_del_node(enkf_main->ensemble[iens] , key);
  ensemble_config_del_node(enkf_main->ensemble_config , key);
}



int enkf_main_get_ensemble_size( const enkf_main_type * enkf_main ) {
  return enkf_main->ens_size;
}


enkf_state_type ** enkf_main_get_ensemble( enkf_main_type * enkf_main) {
  return enkf_main->ensemble;
}



/**
   In this function we initialize the variables which control
   which nodes are internalized (i.e. loaded from the forward
   simulation and stored in the enkf_fs 'database'). The system is
   based on two-levels:

   * Should we store the state? This is goverened by the variable
     model_config->internalize_state. If this is true we will
     internalize all nodes which have enkf_var_type = {dynamic_state ,
     static_state}. In the same way the variable
     model_config->internalize_results governs whether the dynamic
     results (i.e. summary variables in ECLIPSE speak) should be
     internalized.

   * In addition we have fine-grained control in the enkf_config_node
     objects where we can explicitly say that, altough we do not want
     to internalize the full state, we want to internalize e.g. the
     pressure field.

   * All decisions on internalization are based on a per report step
     basis.

   The user-space API for manipulating this is (extremely)
   limited. What is implemented here is the following:

     1. We internalize the initial dynamic state.

     2. For all the end-points in the current enkf_sched instance we
        internalize the state.

     3. store_results is set to true for all report steps irrespective
        of run_mode.

     4. We iterate over all the observations, and ensure that the
        observed nodes (i.e. the pressure for an RFT) are internalized
        (irrespective of whether they are of type dynamic_state or
        dynamic_result).

   Observe that this cascade can result in some nodes, i.e. a rate we
   are observing, to be marked for internalization several times -
   that is no problem.

   -----

   For performance reason model_config contains two bool vectors
   __load_state and __load_result; if they are true the state and
   summary are loaded from disk, otherwise no loading is
   performed. This implies that if we do not want to internalize the
   full state but for instance the pressure (i.e. for an RFT) we must
   set the __load_state variable for the actual report step to
   true. For this reason calls enkf_config_node_internalize() must be
   accompanied by calls to model_config_set_load_state|results() -
   this is ensured when using this function to manipulate the
   configuration of internalization.

*/


void enkf_main_init_internalization( enkf_main_type * enkf_main , run_mode_type run_mode ) {
  /* Clearing old internalize flags. */
  model_config_init_internalization( enkf_main->model_config );
  ensemble_config_init_internalization( enkf_main->ensemble_config );

  /* Internalizing the initial state. */
  model_config_set_internalize_state( enkf_main->model_config , 0);

  /* We internalize all the endpoints in the enkf_sched. */
  if (run_mode == ENKF_ASSIMILATION) {
    int inode;
    enkf_sched_type * enkf_sched = model_config_get_enkf_sched(enkf_main->model_config);
    for (inode = 0; inode < enkf_sched_get_num_nodes( enkf_sched ); inode++) {
      const enkf_sched_node_type * node = enkf_sched_iget_node(enkf_sched , inode);
      int report_step2            = enkf_sched_node_get_last_step( node );
      model_config_set_internalize_state( enkf_main->model_config , report_step2);
    }
  }


  /* Make sure we internalize at all observation times.*/
  {
    hash_type      * map  = enkf_obs_alloc_data_map(enkf_main->obs);
    hash_iter_type * iter = hash_iter_alloc(map);
    const char * obs_key  = hash_iter_get_next_key(iter);

    while (obs_key != NULL) {
      obs_vector_type * obs_vector = enkf_obs_get_vector( enkf_main->obs , obs_key );
      enkf_config_node_type * data_node = obs_vector_get_config_node( obs_vector );
      int active_step = -1;
      do {
        active_step = obs_vector_get_next_active_step( obs_vector , active_step );
        if (active_step >= 0) {
          enkf_config_node_set_internalize( data_node , active_step );
          {
            enkf_var_type var_type = enkf_config_node_get_var_type( data_node );
            if (var_type == DYNAMIC_STATE)
              model_config_set_load_state( enkf_main->model_config , active_step);
          }
        }
      } while (active_step >= 0);
      obs_key = hash_iter_get_next_key(iter);
    }
    hash_iter_free(iter);
    hash_free(map);
  }  
}




/*****************************************************************/




/* Used by external application - this is a library ... */
void  enkf_main_list_users(  set_type * users , const char * executable ) {
  DIR * dir = opendir( DEFAULT_VAR_DIR );
  if (dir != NULL) {
    struct dirent * dp;
    do {
      dp = readdir(dir);
      if (dp != NULL) {
        int pid;
        if (util_sscanf_int( dp->d_name , &pid )) {
          char * full_path = util_alloc_filename( DEFAULT_VAR_DIR , dp->d_name , NULL );
          bool add_user    = false;
          int  uid;

          {
            FILE * stream    = util_fopen( full_path , "r");
            char this_executable[512];

            if (fscanf( stream , "%s %d" , this_executable , &uid) == 2) {
              if (executable != NULL) {
                if (util_string_equal( this_executable , executable ))
                  add_user   = true;
              } else
                add_user = true;
            }
            fclose( stream );
          }


          /* Remove the pid files of dead processes. */
          if (!util_proc_alive( pid )) {
            unlink( full_path );
            add_user = false;
          }


          if (add_user) {
            struct passwd *pwd;
            pwd = getpwuid( uid );
            if (pwd != NULL)
              set_add_key( users , pwd->pw_name );
          }


          free( full_path );
        }
      }
    } while (dp != NULL );
    closedir( dir );
  }
}


const ext_joblist_type * enkf_main_get_installed_jobs( const enkf_main_type * enkf_main ) {
  return site_config_get_installed_jobs( enkf_main->site_config );
}


enkf_plot_data_type * enkf_main_alloc_plot_data( enkf_main_type * enkf_main ) {
  enkf_plot_data_type * plot_data = enkf_plot_data_alloc( ecl_config_get_start_date( enkf_main_get_ecl_config( enkf_main )));
  
  return plot_data;
}

/*****************************************************************/

void enkf_main_get_observations( const enkf_main_type * enkf_main, const char * user_key , int obs_count , time_t * obs_time , double * y , double * std) {
  ensemble_config_get_observations( enkf_main->ensemble_config , enkf_main->obs , user_key , obs_count , obs_time , y , std);
}


int enkf_main_get_observation_count( const enkf_main_type * enkf_main, const char * user_key ) {
  return ensemble_config_get_observations( enkf_main->ensemble_config , enkf_main->obs , user_key , 0 , NULL , NULL , NULL);
}



/**
   This function will go through the filesystem and check that we have
   initial data for all parameters and all realizations. If the second
   argument mask is different from NULL, the function will only
   consider the realizations for which mask is true (if mask == NULL
   all realizations will be checked).
*/

bool enkf_main_is_initialized( const enkf_main_type * enkf_main , bool_vector_type * __mask) {
  stringlist_type  * parameter_keys = ensemble_config_alloc_keylist_from_var_type( enkf_main->ensemble_config , PARAMETER );
  bool_vector_type * mask;
  bool initialized = true;
  int ikey = 0;
  if (__mask != NULL)
    mask = __mask;
  else
    mask = bool_vector_alloc(0 , true );
  
  do {
    const enkf_config_node_type * config_node = ensemble_config_get_node( enkf_main->ensemble_config , stringlist_iget( parameter_keys , ikey) );
    int iens = 0;
    do {
      if (bool_vector_safe_iget( mask , iens)) {
        node_id_type node_id = {.report_step = 0 , .iens = iens , .state = ANALYZED };
        initialized = enkf_config_node_has_node( config_node , enkf_main->dbase , node_id);
      }
      iens++;
    } while ((iens < enkf_main->ens_size) && (initialized));
    ikey++;
  } while ((ikey < stringlist_get_size( parameter_keys )) && (initialized));
  
  stringlist_free( parameter_keys );
  if (__mask == NULL)
    bool_vector_free( mask );
  return initialized;
}


void enkf_main_log_fprintf_config( const enkf_main_type * enkf_main , FILE * stream ) {
  fprintf( stream , CONFIG_COMMENTLINE_FORMAT );
  fprintf( stream , CONFIG_COMMENT_FORMAT  , "Here comes configuration information about the ERT logging.");
  fprintf( stream , CONFIG_KEY_FORMAT      , LOG_FILE_KEY );
  fprintf( stream , CONFIG_ENDVALUE_FORMAT , enkf_main_get_log_file( enkf_main ));

  if (enkf_main_get_log_level( enkf_main ) != DEFAULT_LOG_LEVEL) {
    fprintf(stream , CONFIG_KEY_FORMAT      , LOG_LEVEL_KEY );
    fprintf(stream , CONFIG_INT_FORMAT , enkf_main_get_log_level( enkf_main ));
    fprintf(stream , "\n");
  }
  
  fprintf(stream , "\n");
  fprintf(stream , "\n");
}


void enkf_main_install_SIGNALS(void) {
  signal(SIGSEGV , util_abort_signal);    /* Segmentation violation, i.e. overwriting memory ... */
  signal(SIGTERM , util_abort_signal);    /* If killing the enkf program with SIGTERM (the default kill signal) you will get a backtrace. 
                                             Killing with SIGKILL (-9) will not give a backtrace.*/
  signal(SIGABRT , util_abort_signal);    /* Signal abort. */ 
}




ert_templates_type * enkf_main_get_templates( enkf_main_type * enkf_main ) {
  return enkf_main->templates;
}

void enkf_main_set_case_table( enkf_main_type * enkf_main , const char * case_table_file ) {
  model_config_set_case_table( enkf_main->model_config , enkf_main->ens_size , case_table_file );
}


ert_report_list_type * enkf_main_get_report_list( const enkf_main_type * enkf_main ) {
  return enkf_main->report_list;
}


/*****************************************************************/


void enkf_main_fprintf_runpath_config( const enkf_main_type * enkf_main , FILE * stream ) {
  fprintf(stream , CONFIG_KEY_FORMAT      , PRE_CLEAR_RUNPATH_KEY );
  fprintf(stream , CONFIG_ENDVALUE_FORMAT , CONFIG_BOOL_STRING( enkf_state_get_pre_clear_runpath( enkf_main->ensemble[0] )));
  
  {
    bool keep_comma = false;
    bool del_comma  = false;
    
    
    for (int iens = 0; iens < enkf_main->ens_size; iens++) {
      keep_runpath_type keep_runpath = enkf_main_iget_keep_runpath( enkf_main , iens );
      if (keep_runpath == EXPLICIT_KEEP) {
        if (!keep_comma) {
          fprintf(stream , CONFIG_KEY_FORMAT , KEEP_RUNPATH_KEY );
          fprintf(stream , "%d" , iens);
          keep_comma = true;
        } else 
          fprintf(stream , ",%d" , iens);
      }
    }
    fprintf(stream , "\n");


    for (int iens = 0; iens < enkf_main->ens_size; iens++) {
      keep_runpath_type keep_runpath = enkf_main_iget_keep_runpath( enkf_main , iens );
      if (keep_runpath == EXPLICIT_DELETE) {
        if (!del_comma) {
          fprintf(stream , CONFIG_KEY_FORMAT , DELETE_RUNPATH_KEY );
          fprintf(stream , CONFIG_INT_FORMAT , iens);
          del_comma = true;
        } else {
          fprintf(stream , ",");
          fprintf(stream , CONFIG_INT_FORMAT , iens);
        }
      }
    }
    fprintf(stream , "\n");
  }
}




void enkf_main_fprintf_config( const enkf_main_type * enkf_main ) {
  if (util_file_exists( enkf_main->user_config_file)) {
    /** 
        A version of the config file already exist, and we will take
        backup. 
    */
    char * backup_file = NULL;
    char * prev_backup = NULL;
    int backup_nr      = 1;
    do {
      backup_file = util_realloc_sprintf( backup_file , "%s.%d" , enkf_main->user_config_file , backup_nr);
      if (util_file_exists( backup_file )) {
        prev_backup = util_realloc_string_copy( prev_backup , backup_file );
        backup_nr++;
      }
    } while (util_file_exists( backup_file ));
    
    /**
       When leaving the do { } while loop backup_file will point to
       the first non-existing backup filename; and prev_backup will
       point to the last existing (or be NULL if there was no existing
       backup file).

       1. If prev_backup == NULL there was no previous backup file,
          and we just backup the current file to backup_file and be
          done with it.

       2. If prev_backup != NULL we do the following: The latest
          backup is compared to the current config file, if they are
          equal no new backup is taken; otherwise a new backup is
          stored.

    */
    if (prev_backup == NULL)
      util_copy_file( enkf_main->user_config_file , backup_file );
    else {
      if (!util_files_equal( enkf_main->user_config_file , prev_backup )) 
        util_copy_file( enkf_main->user_config_file , backup_file );
    }
    util_safe_free( prev_backup );
    util_safe_free( backup_file );
  }
  
  /* Start the proper saving */
  {
    FILE * stream = util_fopen( enkf_main->user_config_file , "w");
    
    ecl_config_fprintf_config( enkf_main->ecl_config , stream );
    model_config_fprintf_config( enkf_main->model_config , enkf_main->ens_size , stream );

    enkf_obs_fprintf_config( enkf_main->obs , stream );
    analysis_config_fprintf_config( enkf_main->analysis_config , stream );
    ensemble_config_fprintf_config( enkf_main->ensemble_config , stream );
    local_config_fprintf_config( enkf_main->local_config , stream );
    enkf_main_fprintf_runpath_config( enkf_main , stream );
    ert_templates_fprintf_config( enkf_main->templates , stream );
    enkf_main_log_fprintf_config( enkf_main , stream );
    site_config_fprintf_config( enkf_main->site_config , stream );    
    rng_config_fprintf_config( enkf_main->rng_config , stream );
    ert_report_list_free( enkf_main->report_list );
    fclose( stream );
  }
}
<|MERGE_RESOLUTION|>--- conflicted
+++ resolved
@@ -1881,11 +1881,7 @@
   /*****************************************************************/
   /* Required keywords from the ordinary model_config file */
 
-<<<<<<< HEAD
   item = config_add_schema_item(config , CASE_TABLE_KEY , false  );
-=======
-  item = config_add_schema_item(config , CASE_TABLE_KEY , false , false);
->>>>>>> 1bb21c13
   config_schema_item_set_argc_minmax(item , 1 , 1 , 1, (const config_item_types [1]) {CONFIG_EXISTING_FILE});
 
   config_add_key_value( config , LOG_LEVEL_KEY , false , CONFIG_INT);
@@ -1894,11 +1890,7 @@
   config_add_key_value(config , MAX_RESAMPLE_KEY , false , CONFIG_INT);
   
   
-<<<<<<< HEAD
   item = config_add_schema_item(config , NUM_REALIZATIONS_KEY , true  );
-=======
-  item = config_add_schema_item(config , NUM_REALIZATIONS_KEY , true , false);
->>>>>>> 1bb21c13
   config_schema_item_set_argc_minmax(item , 1 , 1 , 1, (const config_item_types [1]) {CONFIG_INT});
   config_add_alias(config , NUM_REALIZATIONS_KEY , "SIZE");
   config_add_alias(config , NUM_REALIZATIONS_KEY , "NUM_REALISATIONS");
@@ -1908,18 +1900,12 @@
   /*****************************************************************/
   /* Optional keywords from the model config file */
 
-<<<<<<< HEAD
   item = config_add_schema_item( config , RUN_TEMPLATE_KEY , false  );
   config_schema_item_set_argc_minmax(item , 2 , CONFIG_DEFAULT_ARG_MAX , 2 , (const config_item_types [2]) { CONFIG_EXISTING_FILE , CONFIG_STRING });  /* Force the template to exist at boot time. */
-=======
-  item = config_add_schema_item( config , RUN_TEMPLATE_KEY , false , true );
-  config_schema_item_set_argc_minmax(item , 2 , -1 , 2 , (const config_item_types [2]) { CONFIG_EXISTING_FILE , CONFIG_STRING });  /* Force the template to exist at boot time. */
->>>>>>> 1bb21c13
 
   config_add_key_value(config , RUNPATH_KEY , false , CONFIG_STRING);
   config_add_key_value(config , RERUN_PATH_KEY , false , CONFIG_STRING);
   
-<<<<<<< HEAD
   item = config_add_schema_item(config , ENSPATH_KEY , false  );
   config_schema_item_set_argc_minmax(item , 1 , 1 , 0 , NULL);
 
@@ -1963,51 +1949,6 @@
   config_schema_item_set_argc_minmax(item , 1 , 1 , 1 , (const config_item_types [1]) { CONFIG_EXISTING_FILE});
 
   item = config_add_schema_item(config , HISTORY_SOURCE_KEY , false  );
-=======
-  item = config_add_schema_item(config , ENSPATH_KEY , false , false);
-  config_schema_item_set_argc_minmax(item , 1 , 1 , 0 , NULL);
-
-  item = config_add_schema_item( config , JOBNAME_KEY , false , false );
-  config_schema_item_set_argc_minmax(item , 1 , 1 , 0 , NULL);
-  
-  item = config_add_schema_item(config , SELECT_CASE_KEY , false , false);
-  config_schema_item_set_argc_minmax(item , 1 , 1 , 0 , NULL);
-
-  item = config_add_schema_item(config , DBASE_TYPE_KEY , false , false);
-  config_schema_item_set_argc_minmax(item , 1, 1 , 0 , NULL);
-  config_schema_item_set_common_selection_set(item , 3 , (const char *[3]) {"PLAIN" , "SQLITE" , "BLOCK_FS"});
-
-  item = config_add_schema_item(config , FORWARD_MODEL_KEY , false , true);
-  config_schema_item_set_argc_minmax(item , 1 , -1 , 0 , NULL);
-
-  item = config_add_schema_item(config , DATA_KW_KEY , false , true);
-  config_schema_item_set_argc_minmax(item , 2 , 2 , 0 , NULL);
-
-  item = config_add_schema_item(config , KEEP_RUNPATH_KEY , false , false);
-  config_schema_item_set_argc_minmax(item , 1 , -1 , 0 , NULL);
-
-  config_add_key_value(config , PRE_CLEAR_RUNPATH_KEY , false , CONFIG_BOOLEAN);
-
-  item = config_add_schema_item(config , DELETE_RUNPATH_KEY , false , false);
-  config_schema_item_set_argc_minmax(item , 1 , -1 , 0 , NULL);
-
-  item = config_add_schema_item(config , OBS_CONFIG_KEY  , false , false);
-  config_schema_item_set_argc_minmax(item , 1 , 1 , 1 , (const config_item_types [1]) { CONFIG_EXISTING_FILE});
-
-  item = config_add_schema_item(config , RFT_CONFIG_KEY , false , false);
-  config_schema_item_set_argc_minmax(item , 1 , 1 , 1 , (const config_item_types [1]) { CONFIG_EXISTING_FILE});
-
-  item = config_add_schema_item(config , RFTPATH_KEY , false , false);
-  config_schema_item_set_argc_minmax(item , 1 , 1 , 0 , NULL);
-
-  item = config_add_schema_item(config , LOCAL_CONFIG_KEY  , false , true);
-  config_schema_item_set_argc_minmax(item , 1 , 1 , 1 , (const config_item_types [1]) { CONFIG_EXISTING_FILE});
-
-  item = config_add_schema_item(config , ENKF_SCHED_FILE_KEY , false , false);
-  config_schema_item_set_argc_minmax(item , 1 , 1 , 1 , (const config_item_types [1]) { CONFIG_EXISTING_FILE});
-
-  item = config_add_schema_item(config , HISTORY_SOURCE_KEY , false , false);
->>>>>>> 1bb21c13
   config_schema_item_set_argc_minmax(item , 1 , 1 , 0 , NULL);
   {
     stringlist_type * refcase_dep = stringlist_alloc_argv_ref( (const char *[1]) { REFCASE_KEY } , 1);
@@ -2020,7 +1961,6 @@
   }
   /*****************************************************************/
   /* Report */
-<<<<<<< HEAD
   item = config_add_schema_item(config , REPORT_LIST_KEY , false  );
   config_schema_item_set_argc_minmax(item , 1 , CONFIG_DEFAULT_ARG_MAX , 0 , NULL);
 
@@ -2038,25 +1978,6 @@
   /*****************************************************************/
   /* QC */
   item = config_add_schema_item( config , QC_PATH_KEY , false  );
-=======
-  item = config_add_schema_item(config , REPORT_LIST_KEY , false , true);
-  config_schema_item_set_argc_minmax(item , 1 , -1 , 0 , NULL);
-
-  item = config_add_schema_item(config , REPORT_CONTEXT_KEY , false , true);
-  config_schema_item_set_argc_minmax(item , 2 , 2 , 0 , NULL);
-  
-  item = config_add_schema_item(config , REPORT_PATH_KEY , false , false);
-  config_schema_item_set_argc_minmax(item , 1 , 1 , 0 , NULL);
-
-  item = config_add_schema_item( config , REPORT_WELL_LIST_KEY , false , true );
-  config_schema_item_set_argc_minmax(item , 1 , -1 , 0 , NULL);
-  
-  item = config_add_schema_item( config , REPORT_GROUP_LIST_KEY , false , true );
-  config_schema_item_set_argc_minmax(item , 1 , -1 , 0 , NULL);
-  /*****************************************************************/
-  /* QC */
-  item = config_add_schema_item( config , QC_PATH_KEY , false , false );
->>>>>>> 1bb21c13
   config_schema_item_set_argc_minmax(item , 1 , 1 , 0 , NULL);
   
   return config;
