/*
   Copyright (C) 2013  Statoil ASA, Norway. 
   The file 'state_map.c' is part of ERT - Ensemble based Reservoir Tool. 
    
   ERT is free software: you can redistribute it and/or modify 
   it under the terms of the GNU General Public License as published by 
   the Free Software Foundation, either version 3 of the License, or 
   (at your option) any later version. 
   
   ERT is distributed in the hope that it will be useful, but WITHOUT ANY 
   WARRANTY; without even the implied warranty of MERCHANTABILITY or 
   FITNESS FOR A PARTICULAR PURPOSE.   
    
   See the GNU General Public License at <http://www.gnu.org/licenses/gpl.html> 
   for more details. 
*/


#define  _GNU_SOURCE   /* Must define this to get access to pthread_rwlock_t */
#include <stdlib.h>
#include <pthread.h>
#include <stdbool.h>

#include <ert/util/util.h>
#include <ert/util/int_vector.h>
#include <ert/util/bool_vector.h>
#include <ert/util/type_macros.h>

#include <ert/enkf/enkf_types.h>
#include <ert/enkf/state_map.h>


#define STATE_MAP_TYPE_ID 500672132

struct state_map_struct {
  UTIL_TYPE_ID_DECLARATION;
  int_vector_type  * state;
  pthread_rwlock_t   rw_lock;
};


UTIL_IS_INSTANCE_FUNCTION( state_map , STATE_MAP_TYPE_ID )


state_map_type * state_map_alloc( ) {
  state_map_type * map = util_malloc( sizeof * map );
  UTIL_TYPE_ID_INIT( map , STATE_MAP_TYPE_ID );
  map->state = int_vector_alloc( 0 , STATE_UNDEFINED );
  pthread_rwlock_init( &map->rw_lock , NULL);
  return map;
}


state_map_type * state_map_fread_alloc( const char * filename ) {
  state_map_type * map = state_map_alloc();
  if (util_file_exists( filename )) {
    FILE * stream = util_fopen( filename , "r");
    int_vector_fread( map->state , stream );
    fclose( stream );
  } 
  return map;
}

state_map_type * state_map_alloc_copy( state_map_type * map ) {
  state_map_type * copy = state_map_alloc();
  pthread_rwlock_rdlock( &map->rw_lock );
  {
    int_vector_memcpy( copy->state , map->state );
  }
  pthread_rwlock_unlock( &map->rw_lock );
  return copy;
}

void state_map_free( state_map_type * map ) {
  free( map );
}


int state_map_get_size( state_map_type * map) {
  int size;
  pthread_rwlock_rdlock( &map->rw_lock );
  {
    size = int_vector_size( map->state );
  }
  pthread_rwlock_unlock( &map->rw_lock );
  return size;
}


bool state_map_equal( state_map_type * map1 , state_map_type * map2) {
  bool equal = true;
  pthread_rwlock_rdlock( &map1->rw_lock );
  pthread_rwlock_rdlock( &map2->rw_lock );
  {
    if (int_vector_size( map1->state) != int_vector_size( map2->state))
      equal = false;
    
    if (equal) 
      equal = int_vector_equal( map1->state , map2->state );
  }
  pthread_rwlock_unlock( &map1->rw_lock );
  pthread_rwlock_unlock( &map2->rw_lock );
  return equal;
}


realisation_state_enum state_map_iget( state_map_type * map , int index) {
  realisation_state_enum state;
  pthread_rwlock_rdlock( &map->rw_lock );
  {
    state = int_vector_safe_iget( map->state , index );
  }
  pthread_rwlock_unlock( &map->rw_lock );
  return state;
}

static void state_map_iset__( state_map_type * map , int index , realisation_state_enum new_state) {
  realisation_state_enum current_state = int_vector_safe_iget( map->state , index );
  int target_mask = 0;

  if (current_state == STATE_UNDEFINED)
    target_mask = STATE_INITIALIZED | STATE_PARENT_FAILURE;
  else if (current_state == STATE_INITIALIZED)
    target_mask = STATE_LOAD_FAILURE | STATE_HAS_DATA | STATE_INITIALIZED | STATE_PARENT_FAILURE;
  else if (current_state == STATE_HAS_DATA)
    target_mask = STATE_LOAD_FAILURE | STATE_HAS_DATA | STATE_PARENT_FAILURE;
  else if (current_state == STATE_LOAD_FAILURE)
    target_mask = STATE_HAS_DATA | STATE_INITIALIZED;
  else if (current_state == STATE_PARENT_FAILURE)
    target_mask = STATE_INITIALIZED;

  if (new_state & target_mask)
    int_vector_iset( map->state , index , new_state);
  else
    util_abort("%s: illegal state transition for realisation:%d %d -> %d \n" , __func__ , index , current_state , new_state );
  
}

void state_map_iset( state_map_type * map ,int index , realisation_state_enum state) {
  pthread_rwlock_wrlock( &map->rw_lock );
  {
    state_map_iset__( map , index , state );
  }
  pthread_rwlock_unlock( &map->rw_lock );
}

void state_map_update_undefined( state_map_type * map , int index , realisation_state_enum new_state) {
  realisation_state_enum current_state = state_map_iget( map , index );
  if (current_state == STATE_UNDEFINED)
    state_map_iset( map , index , new_state );
}


void state_map_fwrite( state_map_type * map , const char * filename) {
  pthread_rwlock_rdlock( &map->rw_lock );
  {
    FILE * stream = util_mkdir_fopen( filename , "w");
    if (stream) {
      int_vector_fwrite( map->state , stream );
      fclose( stream );
    } else
      util_abort("%s: failed to open:%s for writing \n",__func__ , filename );
  }
  pthread_rwlock_unlock( &map->rw_lock );
}



void state_map_fread( state_map_type * map , const char * filename) {
  pthread_rwlock_wrlock( &map->rw_lock );
  {
    if (util_file_exists( filename )) {
      FILE * stream = util_fopen( filename , "r");
      if (stream) {
        int_vector_fread( map->state , stream );
        fclose( stream );
      } else
        util_abort("%s: failed to open:%s for reading \n",__func__ , filename );
    } else
      int_vector_reset( map->state );
  }
  pthread_rwlock_unlock( &map->rw_lock );
}


static void state_map_select_matching__( state_map_type * map , bool_vector_type * select_target , int select_mask , bool select) {
  pthread_rwlock_rdlock( &map->rw_lock );
  {
    {
      const int * map_ptr = int_vector_get_ptr( map->state );

      for (int i=0; i < int_vector_size( map->state ); i++) {
        int state_value = map_ptr[i];
        if (state_value & select_mask) 
          bool_vector_iset( select_target , i , select);
      }
    }
    pthread_rwlock_unlock( &map->rw_lock );
  }
}


void state_map_select_matching( state_map_type * map , bool_vector_type * select_target , int select_mask) {    
  state_map_select_matching__(map , select_target , select_mask , true );
}



 void state_map_deselect_matching( state_map_type * map , bool_vector_type * select_target , int select_mask) {
   state_map_select_matching__(map , select_target , select_mask , false );
}


 static void state_map_set_from_mask__( state_map_type * map , const bool_vector_type * mask , realisation_state_enum state, bool invert) {
     const bool * mask_ptr = bool_vector_get_ptr(mask);
     for (int i=0; i < bool_vector_size( mask); i++) {
       if (mask_ptr[i] != invert)
         state_map_iset(map , i , state);
     }
 }

 void state_map_set_from_inverted_mask( state_map_type * state_map , const bool_vector_type * mask , realisation_state_enum state) {
   state_map_set_from_mask__(state_map , mask , state , true);
 }

 void state_map_set_from_mask( state_map_type * state_map , const bool_vector_type * mask , realisation_state_enum state) {
    state_map_set_from_mask__(state_map , mask , state , false);
  }


 int state_map_count_matching( state_map_type * state_map , int mask) {
   int count = 0;
   pthread_rwlock_rdlock( &state_map->rw_lock );
   {
<<<<<<< HEAD
    const int * map_ptr = int_vector_get_ptr(state_map->state);
=======
     const int * map_ptr = int_vector_get_ptr( state_map->state );
>>>>>>> fa5555b8
     for (int i=0; i < int_vector_size( state_map->state ); i++) {
       int state_value = map_ptr[i];
       if (state_value & mask)
         count++;
     }
   }
   pthread_rwlock_unlock(&state_map->rw_lock);
   return count;
 }
<|MERGE_RESOLUTION|>--- conflicted
+++ resolved
@@ -232,11 +232,7 @@
    int count = 0;
    pthread_rwlock_rdlock( &state_map->rw_lock );
    {
-<<<<<<< HEAD
-    const int * map_ptr = int_vector_get_ptr(state_map->state);
-=======
-     const int * map_ptr = int_vector_get_ptr( state_map->state );
->>>>>>> fa5555b8
+     const int * map_ptr = int_vector_get_ptr(state_map->state);
      for (int i=0; i < int_vector_size( state_map->state ); i++) {
        int state_value = map_ptr[i];
        if (state_value & mask)
